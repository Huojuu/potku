--- conflicted
+++ resolved
@@ -100,13 +100,8 @@
           <rect>
            <x>0</x>
            <y>0</y>
-<<<<<<< HEAD
-           <width>234</width>
-           <height>433</height>
-=======
            <width>224</width>
            <height>289</height>
->>>>>>> 69937724
           </rect>
          </property>
          <property name="sizePolicy">
@@ -115,11 +110,7 @@
            <verstretch>0</verstretch>
           </sizepolicy>
          </property>
-<<<<<<< HEAD
          <layout class="QVBoxLayout" name="verticalLayout">
-=======
-         <layout class="QVBoxLayout" name="verticalLayout_12">
->>>>>>> 69937724
           <item>
            <layout class="QVBoxLayout" name="contentsLayout">
             <item>
