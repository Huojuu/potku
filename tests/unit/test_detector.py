# coding=utf-8
"""
Created on 8.2.2020

Potku is a graphical user interface for analyzation and
visualization of measurement data collected from a ToF-ERD
telescope. For physics calculations Potku uses external
analyzation components.
Copyright (C) 2020 Juhani Sundell

This program is free software; you can redistribute it and/or
modify it under the terms of the GNU General Public License
as published by the Free Software Foundation; either version 2
of the License, or (at your option) any later version.

This program is distributed in the hope that it will be useful,
but WITHOUT ANY WARRANTY; without even the implied warranty of
MERCHANTABILITY or FITNESS FOR A PARTICULAR PURPOSE.  See the
GNU General Public License for more details.

You should have received a copy of the GNU General Public License
along with this program (file named 'LICENCE').
"""

__author__ = "Juhani Sundell \n Tuomas Pitkänen"
__version__ = "2.0"

import unittest
import tempfile
import os
import shutil

import tests.mock_objects as mo

from pathlib import Path

from modules.detector import Detector
from modules.foil import CircularFoil
from modules.foil import RectangularFoil
from modules.enums import DetectorType


class TestBeam(unittest.TestCase):
    def setUp(self):
        self.path = Path(tempfile.gettempdir(), "Detector", ".detector")
        self.mesu = Path(tempfile.gettempdir(), "mesu")
        self.det = Detector(self.path, save_on_creation=False)
        self.unit_foil = CircularFoil(diameter=1, distance=1, transmission=1)
        self.rect_foil = RectangularFoil(size_x=2, size_y=2, distance=2,
                                         transmission=2)

    def compare_foils(self, foils1, foils2):
        """Helper for comparing foils"""
        self.assertEqual(len(foils1), len(foils2))
        for f1, f2 in zip(foils1, foils2):
            self.assertIsNot(f1, f2)
            self.assertEqual(f1.get_mcerd_params(), f2.get_mcerd_params())
            for l1, l2 in zip(f1.layers, f2.layers):
                self.assertIsNot(l1, l2)
                self.assertEqual(l1.get_mcerd_params(), l2.get_mcerd_params())
                for e1, e2 in zip(l1.elements, l2.elements):
                    self.assertIsNot(e1, e2)
                    self.assertEqual(e1, e2)

    def test_get_mcerd_params(self):
        self.assertEqual(
            ["Detector type: TOF",
             "Detector angle: 41",
             "Virtual detector size: 2.0 5.0",
             "Timing detector numbers: 1 2"],
            self.det.get_mcerd_params()
        )

    def test_default_init(self):
        # If no foils are given, detector is initialized with 4 default foils
        self.assertEqual(4, len(self.det.foils))
        self.assertEqual([1, 2], self.det.tof_foils)

    def test_calculate_smallest_solid_angle(self):
        self.assertAlmostEqual(
            0.1805, self.det.calculate_smallest_solid_angle(), places=3)

        self.det.foils.clear()
        self.assertEqual(0, self.det.calculate_smallest_solid_angle())

        self.det.foils.append(self.unit_foil)
        self.assertAlmostEqual(
            785.398, self.det.calculate_smallest_solid_angle(), places=3)

    def test_calculate_solid(self):
        self.assertAlmostEqual(
            0.1805, self.det.calculate_solid(), places=3)

        self.det.foils.clear()
        self.assertEqual(0, self.det.calculate_solid())

        self.det.foils.append(self.unit_foil)
        self.assertAlmostEqual(
            785.398, self.det.calculate_solid(), places=3)

        self.det.foils.append(self.rect_foil)
        self.assertAlmostEqual(
            1570.796, self.det.calculate_solid(), places=3)

    def test_calculate_tof_length(self):
        self.assertEqual(0.623, self.det.calculate_tof_length())
        _, tof2 = self.det.get_tof_foils()
        tof2.distance += 1000
        self.assertEqual(1.623, self.det.calculate_tof_length())

    def test_get_tof_foils(self):
        tof1, tof2 = self.det.get_tof_foils()
        self.assertIs(
            tof1, self.det.foils[1]
        )
        self.assertIs(
            tof2, self.det.foils[2]
        )

    def test_serialization(self):
        """Tests that a deserialized detector has the same attribute values
        as the serialized detector did.
        """
        with tempfile.TemporaryDirectory() as tmp_dir:
            det_file = Path(tmp_dir, "d.detector")
<<<<<<< HEAD
            mesu_file = Path(tmp_dir, "mesu")
            det1 = Detector(
                det_file, mesu_file, name="foo", description="bar",
                detector_type=DetectorType.TOF, virtual_size=(1, 2),
                tof_slope=4.4e-10, tof_offset=2, angle_slope=3,
                angle_offset=4, timeres=251, detector_theta=42,
                tof_foils=[0, 0], save_on_creation=False,
                foils=[self.unit_foil, self.rect_foil])
            det1.to_file(det_file, mesu_file)

            det2 = Detector.from_file(
                det_file, mesu_file, mo.get_request(), save_on_creation=False)
            self.assertIsNot(det1, det2)
            self.assertEqual(det1.name, det2.name)
            self.assertEqual(det1.description, det2.description)
            self.assertEqual(det1.type, det2.type)
=======
            det1 = Detector(det_file,
                            name="foo", description="bar",
                            detector_type=DetectorType.TOF,
                            virtual_size=(1, 2), tof_slope=4.4e-10,
                            tof_offset=2, angle_slope=3, angle_offset=4,
                            timeres=251, detector_theta=42, tof_foils=[0, 0],
                            save_on_creation=False, foils=[self.unit_foil,
                                                           self.rect_foil])
            det1.to_file(det_file)

            det2 = Detector.from_file(det_file, mo.get_request(),
                                      save_on_creation=False)
            self.assertIsNot(det1, det2)
            self.assertEqual(det1.name, det2.name)
            self.assertEqual(det1.description, det2.description)
            self.assertEqual(det1.detector_type, det2.detector_type)
            self.assertIsInstance(det2.detector_type, DetectorType)
>>>>>>> 20e196a0
            self.assertEqual(det1.virtual_size, det2.virtual_size)
            self.assertEqual(det1.tof_slope, det2.tof_slope)
            self.assertEqual(det1.tof_offset, det2.tof_offset)
            self.assertEqual(det1.angle_slope, det2.angle_slope)
            self.assertEqual(det1.angle_offset, det2.angle_offset)
            self.assertEqual(det1.detector_theta, det2.detector_theta)
            self.assertEqual(det1.tof_foils, det2.tof_foils)

            self.compare_foils(det1.foils, det2.foils)

    def test_copy_foils(self):
        """Tests that copied foils have the same attributes as the
        original ones."""
        copied_foils = self.det.copy_foils()
        self.compare_foils(self.det.foils, copied_foils)

    def test_copy_tof_foils(self):
        """Tests that copied ToF foils are the same as the original ones."""
        copied_foils = self.det.copy_tof_foils()
        self.assertEqual(self.det.tof_foils, copied_foils)


class TestEfficiencyFiles(unittest.TestCase):
    """Tests for handling .eff files.
    """
    def setUp(self) -> None:
        self.det = Detector(
            Path(tempfile.gettempdir(), "Detector", ".detector"),
            save_on_creation=False)
        # Efficiency files and expected efficiency files after copying
        self.eff_files = {
            "1H.eff": "1H.eff",
            "16O.eff": "16O.eff",
            "4C-foo.eff": "4C.eff",
            "4C_foo.eff": "4C_foo.eff",
            "42H.eff-bar": None,
            "1H.ef": None,
            "H.eff": "H.eff",
            "eff.eff.eff": "eff.eff.eff",
            "2H.eff-foo.eff": "2H.eff",
            "f.eff-foo-.eff": "f.eff",
            ".eff": None,
            "mn-mn-nm-.eff-.eff": "mn.eff"
        }
        self.filtered_effs = sorted([
            Path(f) for f in self.eff_files
            if f.endswith(".eff") and f != ".eff"
        ])

    def test_get_efficiency_files(self):
        """get_efficiency_files only returns files ending in .eff even if
        the directory contains other files.
        """
        with tempfile.TemporaryDirectory() as tmp_dir:
            # The efficiency directory does not exists yet, get_efficiency_files
            # returns an empty list
            self.assertEqual([], self.det.get_efficiency_files())

            self.det.update_directories(Path(tmp_dir))
            self.assertTrue(self.det.get_efficiency_dir().exists())
            self.create_eff_files(self.det.get_efficiency_dir(), self.eff_files)
            self.assertNotEqual(
                sorted(self.eff_files.keys()),
                sorted(self.det.get_efficiency_files()))
            self.assertEqual(
                self.filtered_effs, sorted(self.det.get_efficiency_files()))

            # full_path parameter returns the eff files with full paths
            full_paths = sorted(Path(self.det.get_efficiency_dir(), f)
                                for f in self.filtered_effs)
            self.assertEqual(
                full_paths, sorted(self.det.get_efficiency_files(
                    return_full_paths=True)))

            # directories are not returned
            dir_path = Path(self.det.get_efficiency_dir(), "O.eff")
            dir_path.mkdir()
            self.assertTrue(dir_path.is_dir())
            self.assertNotIn(Path("O.eff"), self.det.get_efficiency_files())
            dir_path.rmdir()

            # If the Used_efficiency files directory is removed, empty list
            # is returned
            shutil.rmtree(self.det.get_efficiency_dir())
            self.assertEqual([], self.det.get_efficiency_files())

    def test_add_efficiencies(self):
        """When a new efficiency file is added, it will be copied to the
        efficiency directory of the detector. Only files ending with '.eff'
        are copied.

        Used efficiency files folder is not yet created.
        """
        with tempfile.TemporaryDirectory() as tmp_dir:
            self.create_eff_files(tmp_dir, self.eff_files)
            # If detector dir has not yet been established with the
            # update_directories_method, add_efficiency_file raises an error
            path = Path(tmp_dir, "1H.eff")
            tmp_path = Path(tmp_dir)
            self.assertTrue(path.exists())
            self.assertRaises(
                FileNotFoundError, lambda: self.det.add_efficiency_file(path))

            self.det.update_directories(tmp_path)

            self.assertEqual([], os.listdir(self.det.get_efficiency_dir()))
            for file in self.eff_files:
                self.det.add_efficiency_file(Path(tmp_path, file))

            self.assertNotEqual(
                sorted(self.eff_files.keys()),
                sorted(os.listdir(self.det.get_efficiency_dir()))
            )
            self.assertEqual(
                sorted([str(f) for f in self.filtered_effs]),
                sorted(os.listdir(self.det.get_efficiency_dir()))
            )
            # The used eff files directory is not yet created
            self.assertFalse(self.det.get_used_efficiencies_dir().exists())

            # If a file with same name is added again, the old file is
            # overwritten
            for file in self.eff_files:
                self.det.add_efficiency_file(Path(tmp_dir, file))

            # Adding a file that is already in the folder does nothing
            for file in self.det.get_efficiency_files(return_full_paths=True):
                self.det.add_efficiency_file(file)

            # Adding a directory raises an error
            dir_path = Path(tmp_dir, "O.eff")
            dir_path.mkdir()
            self.assertRaises(
                OSError, lambda: self.det.add_efficiency_file(dir_path)
            )

    def test_copying_eff_files(self):
        """When files are copied to the used efficiencies folder, which will
        then be provided to tof_list as a parameter, file names are validated
        and extra comments are removed.
        """
        with tempfile.TemporaryDirectory() as tmp_dir:
            effs_folder = Path(tmp_dir, Detector.EFFICIENCY_DIR)
            used_folder = effs_folder / Detector.USED_EFFICIENCIES_DIR
            tmp_path = Path(tmp_dir)
            self.det.update_directories(tmp_path)

            self.assertEqual(effs_folder, self.det.get_efficiency_dir())
            self.assertEqual(used_folder, self.det.get_used_efficiencies_dir())
            self.assertTrue(effs_folder.exists())
            self.assertFalse(used_folder.exists())

            expected = sorted(
                [f for f in self.eff_files.values() if f is not None])
            self.create_eff_files(self.det.get_efficiency_dir(), self.eff_files)

            self.det.copy_efficiency_files_for_tof_list()
            self.assertTrue(used_folder.exists())
            used_effs = sorted(os.listdir(used_folder))
            self.assertEqual(expected, used_effs)

            # Existing files are removed
            path = self.det.get_used_efficiencies_dir() / "O.eff"
            self.create_eff_files(
                self.det.get_used_efficiencies_dir(), ["O.eff"])
            self.assertTrue(path.exists())
            self.det.copy_efficiency_files_for_tof_list()
            self.assertFalse(path.exists())

    def test_remove_efficiencies(self):
        """When an efficiency file is removed, it will be removed from both
        the efficiency directory and the used efficiencies directory.
        """
        with tempfile.TemporaryDirectory() as tmp_dir:
            self.det.update_directories(Path(tmp_dir))
            self.create_eff_files(self.det.get_efficiency_dir(), self.eff_files)

            self.det.copy_efficiency_files_for_tof_list()
            self.assertNotEqual([], os.listdir(self.det.get_efficiency_dir()))
            self.assertNotEqual(
                [], os.listdir(self.det.get_used_efficiencies_dir()))

            for file in self.eff_files:
                self.det.remove_efficiency_file(file)

            self.assertEqual(
                [Detector.USED_EFFICIENCIES_DIR],
                os.listdir(self.det.get_efficiency_dir()))
            self.assertEqual(
                [], os.listdir(self.det.get_used_efficiencies_dir()))

            # If the file is a directory, exceptions will be handled by the
            # remove method
            path = self.det.get_efficiency_dir() / "O.eff"
            path.mkdir()
            self.det.remove_efficiency_file(path.name)
            self.assertTrue(path.exists())
            path.rmdir()

            used_path = self.det.get_used_efficiencies_dir() / "O.eff"
            used_path.mkdir()
            open(path, "a").close()
            self.assertTrue(path.exists())
            self.assertTrue(used_path.exists())
            self.det.remove_efficiency_file(used_path.name)
            self.assertFalse(path.exists())
            self.assertTrue(used_path.exists())

    def test_update_directory(self):
        with tempfile.TemporaryDirectory() as tmp_dir:
            expected = Path(tmp_dir, Detector.EFFICIENCY_DIR)
            self.assertFalse(expected.exists())

            self.det.update_directories(Path(tmp_dir))

            self.assertTrue(self.det.get_efficiency_dir().exists())
            self.assertEqual(expected, self.det.get_efficiency_dir())
            self.assertEqual(expected / Detector.USED_EFFICIENCIES_DIR,
                             self.det.get_used_efficiencies_dir())

    def test_directory_reference_update(self):
        self.assertEqual(
            Path(tempfile.gettempdir(), "Detector", ".detector"), self.det.path)

        mesu = mo.get_measurement()
        mesu_path = Path(tempfile.gettempdir(), "mesu")
        mesu.directory = Path(mesu_path)

        self.det.update_directory_references(mesu)

        self.assertEqual(mesu_path / "Detector" / ".detector", self.det.path)
        self.assertEqual(
            mesu_path / "Detector" / Detector.EFFICIENCY_DIR,
            self.det.get_efficiency_dir())
        # Directory is not yet created
        self.assertFalse(self.det.get_efficiency_dir().exists())

    @staticmethod
    def create_eff_files(directory, eff_files):
        for f in eff_files:
            open(Path(directory, f), "a").close()<|MERGE_RESOLUTION|>--- conflicted
+++ resolved
@@ -6,7 +6,7 @@
 visualization of measurement data collected from a ToF-ERD
 telescope. For physics calculations Potku uses external
 analyzation components.
-Copyright (C) 2020 Juhani Sundell
+Copyright (C) 2020 Juhani Sundell, Tuomas Pitkänen
 
 This program is free software; you can redistribute it and/or
 modify it under the terms of the GNU General Public License
@@ -123,24 +123,6 @@
         """
         with tempfile.TemporaryDirectory() as tmp_dir:
             det_file = Path(tmp_dir, "d.detector")
-<<<<<<< HEAD
-            mesu_file = Path(tmp_dir, "mesu")
-            det1 = Detector(
-                det_file, mesu_file, name="foo", description="bar",
-                detector_type=DetectorType.TOF, virtual_size=(1, 2),
-                tof_slope=4.4e-10, tof_offset=2, angle_slope=3,
-                angle_offset=4, timeres=251, detector_theta=42,
-                tof_foils=[0, 0], save_on_creation=False,
-                foils=[self.unit_foil, self.rect_foil])
-            det1.to_file(det_file, mesu_file)
-
-            det2 = Detector.from_file(
-                det_file, mesu_file, mo.get_request(), save_on_creation=False)
-            self.assertIsNot(det1, det2)
-            self.assertEqual(det1.name, det2.name)
-            self.assertEqual(det1.description, det2.description)
-            self.assertEqual(det1.type, det2.type)
-=======
             det1 = Detector(det_file,
                             name="foo", description="bar",
                             detector_type=DetectorType.TOF,
@@ -158,7 +140,6 @@
             self.assertEqual(det1.description, det2.description)
             self.assertEqual(det1.detector_type, det2.detector_type)
             self.assertIsInstance(det2.detector_type, DetectorType)
->>>>>>> 20e196a0
             self.assertEqual(det1.virtual_size, det2.virtual_size)
             self.assertEqual(det1.tof_slope, det2.tof_slope)
             self.assertEqual(det1.tof_offset, det2.tof_offset)
