# coding=utf-8
"""
Created on 1.3.2018
Updated on 11.4.2018
"""
__author__ = "Severi Jääskeläinen \n Samuel Kaiponen \n Heta Rekilä \n Sinikka Siironen"
__version__ = "2.0"

import os, logging, sys
from PyQt5 import QtCore, uic, QtWidgets

from dialogs.measurement.element_losses import ElementLossesDialog, ElementLossesWidget
from dialogs.measurement.depth_profile import DepthProfileDialog, DepthProfileWidget
from widgets.simulation.target import TargetWidget
from modules.element import Element
from modules.general_functions import read_espe_file
from modules.null import Null
from modules.ui_log_handlers import customLogHandler
from modules.simulation import CallMCERD, CallGetEspe
from widgets.log import LogWidget
from widgets.simulation.energy_spectrum import SimulationEnergySpectrumWidget


class SimulationTabWidget(QtWidgets.QWidget):
    """Tab widget where simulation stuff is added.
    """
    issueMaster = QtCore.pyqtSignal()

    def __init__(self, request, tab_id, simulation, icon_manager):
        """ Init simulation tab class.
        
        Args:
            tab_id: An integer representing ID of the tabwidget.
            simulation: A simulation class object.
            icon_manager: An iconmanager class object.
        """
        super().__init__()
        self.request = request
        self.tab_id = tab_id
        self.ui = uic.loadUi(os.path.join("ui_files", "ui_simulation_tab.ui"), self)
<<<<<<< HEAD
        self.simulation = simulation
=======
        self.obj = simulation
        self.masses = masses
>>>>>>> 6400e478
        self.icon_manager = icon_manager

        self.simulation_depth_profile = None
        self.energy_spectrum_widget = None
        self.log = None

        # Hide the simulation specific settings buttons
        self.ui.settingsFrame.setVisible(False)
        
        self.data_loaded = False
        self.panel_shown = True
        self.ui.hidePanelButton.clicked.connect(lambda: self.hide_panel())

        # Set up settings and energy spectra connections within the tab UI
        self.ui.detectorSettingsButton.clicked.connect(self.open_detector_settings)
        self.ui.mcSimulationButton.clicked.connect(lambda: self.start_mcsimulation(self))

        self.simulation_started = False
        self.stop_simulation_button = None

    def add_widget(self, widget, minimized=None, has_close_button=True, icon=None):
        """ Adds a new widget to current simulation tab.
        
        Args:
            widget: QWidget to be added into simulation tab widget.
            minimized: Boolean representing if widget should be minimized.
            icon: QtGui.QIcon for the subwindow. 
        """
        if has_close_button:
            subwindow = self.ui.mdiArea.addSubWindow(widget)
        else:
            subwindow = self.ui.mdiArea.addSubWindow(widget, QtCore.Qt.CustomizeWindowHint | QtCore.Qt.WindowTitleHint |
                                                     QtCore.Qt.WindowMinMaxButtonsHint)
        if icon:
            subwindow.setWindowIcon(icon)
        subwindow.setAttribute(QtCore.Qt.WA_DeleteOnClose)
        widget.subwindow = subwindow
        
        if minimized:
            widget.showMinimized()         
        else: 
            widget.show()
        self.__set_icons()

    def add_simulation_depth_profile(self):
        """ Adds depth profile for modifying the elements into tab if it doesn't have one already.
        """
        self.simulation_depth_profile = TargetWidget(self.icon_manager)
        self.add_widget(self.simulation_depth_profile, has_close_button=False)
        # TODO: Do all the necessary operations so that the widget can be used.

    def add_log(self):        
        """ Add the simulation log to simulation tab widget.
        
        Checks also if there's already some logging for this measurement and appends 
        the text field of the user interface with this log.
        """
        # TODO: Perhaps add a simulation log.
        self.log = LogWidget()
        self.add_widget(self.log, minimized=True, has_close_button=False)
        self.add_UI_logger(self.log)
        
        # Checks for log file and appends it to the field.
        log_default = os.path.join(self.obj.directory, 'default.log')
        log_error = os.path.join(self.obj.directory, 'errors.log')
        self.__read_log_file(log_default, 1)
        self.__read_log_file(log_error, 0)
    
    def add_UI_logger(self, log_widget):
        """ Adds handlers to simulation logger so the logger can log the events to
        the user interface too.
        
        log_widget specifies which ui element will handle the logging. That should 
        be the one which is added to this SimulationTabWidget.
        """
        logger = logging.getLogger(self.obj.simulation.name)
        defaultformat = logging.Formatter(
                                  '%(asctime)s - %(levelname)s - %(message)s',
                                  datefmt='%Y-%m-%d %H:%M:%S')
        widgetlogger_default = customLogHandler(logging.INFO,
                                                defaultformat,
                                                log_widget)
        logger.addHandler(widgetlogger_default)
    
    def check_previous_state_files(self, progress_bar=Null(), directory=None):
        """Check if saved state for Elemental Losses, Energy Spectrum or Depth
        Profile exists. If yes, load them also.

        Args:
            progress_bar: A QtWidgets.QProgressBar where loading of previous
                          graph can be shown.
        """
        if not directory:
            directory = self.obj.directory
        self.make_elemental_losses(directory, self.obj.name)
        progress_bar.setValue(66)
        QtCore.QCoreApplication.processEvents(QtCore.QEventLoop.AllEvents)
        # Mac requires event processing to show progress bar and its
        # process.
        self.make_energy_spectrum(directory, self.obj.name)
        progress_bar.setValue(82)
        QtCore.QCoreApplication.processEvents(QtCore.QEventLoop.AllEvents)
        # Mac requires event processing to show progress bar and its
        # process.
        self.make_depth_profile(directory, self.obj.name)
        progress_bar.setValue(98)
        QtCore.QCoreApplication.processEvents(QtCore.QEventLoop.AllEvents)
        # Mac requires event processing to show progress bar and its
        # process.

    def start_mcsimulation(self, parent):
        """ Start the Monte Carlo simulation and draw energy spectrum based on it.
        Args:
            parent: Parent of the energy spectrum widget.
        """
        if self.simulation_started:
            return
        mcerd_path = os.path.join(self.request.directory, "35Cl-85-LiMnO_Li")
        self.obj.callMCERD = CallMCERD(mcerd_path)
        self.obj.callMCERD.run_simulation()
        self.simulation_started = True

        self.stop_simulation_button = QtWidgets.QPushButton("Stop the simulation")
        self.stop_simulation_button.clicked.connect(self.stop_mcsimulation)
        self.ui.verticalLayout_6.addWidget(self.stop_simulation_button)

    def stop_mcsimulation(self):
        self.obj.callMCERD.stop_simulation()
        self.simulation_started = False

        self.ui.verticalLayout_6.removeWidget(self.stop_simulation_button)
        self.stop_simulation_button.deleteLater()

        self.obj.call_get_espe = CallGetEspe(self.request.directory)
        self.obj.call_get_espe.run_get_espe()

        self.make_energy_spectrum(self.request.directory, self.obj.call_get_espe.output_file)
        # TODO: if there is already an energy spectrum, it should be removed
        self.add_widget(self.energy_spectrum_widget)
            
    def del_widget(self, widget):
        """Delete a widget from current (measurement) tab.

        Args:
            widget: QWidget to be removed.
        """
        try:
            self.ui.mdiArea.removeSubWindow(widget.subwindow)
            widget.delete()
        except:
            # If window was manually closed, do nothing.
            pass
    
    def hide_panel(self, enable_hide=None):
        """Sets the frame (including all the tool buttons) visible.
        
        Args:
            enable_hide: If True, sets the frame visible and vice versa. 
                         If not given, sets the frame visible or hidden 
                         depending its previous state.
        """
        if enable_hide is not None:
            self.panel_shown = enable_hide
        else:
            self.panel_shown = not self.panel_shown    
        if self.panel_shown:
            self.ui.hidePanelButton.setText('>')
        else:
            self.ui.hidePanelButton.setText('<')

        self.ui.frame.setVisible(self.panel_shown)
    
    def make_depth_profile(self, directory, name):
        """Make depth profile from loaded lines from saved file.
        
        Args:
            directory: A string representing directory.
            name: A string representing measurement's name.
        """
        file = os.path.join(directory, DepthProfileWidget.save_file)
        lines = self.__load_file(file)
        if not lines:
            return
        m_name = self.obj.name
        try:
            output_dir = self.__confirm_filepath(lines[0].strip(), name, m_name)
            use_cuts = self.__confirm_filepath(
                                   lines[2].strip().split("\t"), name, m_name)
            cut_names = [os.path.basename(cut) for cut in use_cuts]
            elements_string = lines[1].strip().split("\t")
            elements = [Element.from_string(element) for element in elements_string]
            x_unit = lines[3].strip()
            line_zero = False
            line_scale = False
            if len(lines) == 7:  # "Backwards compatibility"
                line_zero = lines[4].strip() == "True"
                line_scale = lines[5].strip() == "True"
                systerr = float(lines[6].strip())
            DepthProfileDialog.x_unit = x_unit
            DepthProfileDialog.checked_cuts[m_name] = cut_names
            DepthProfileDialog.line_zero = line_zero
            DepthProfileDialog.line_scale = line_scale
            DepthProfileDialog.systerr = systerr
            self.depth_profile_widget = DepthProfileWidget(self,
                                                           output_dir,
                                                           use_cuts,
                                                           elements,
                                                           x_unit,
                                                           line_zero,
                                                           line_scale,
                                                           systerr)
            icon = self.icon_manager.get_icon("depth_profile_icon_2_16.png")
            self.add_widget(self.depth_profile_widget, icon=icon)
        except:  # We do not need duplicate error logs, log in widget instead
            print(sys.exc_info())  # TODO: Remove this.

    def make_elemental_losses(self, directory, name):
        """Make elemental losses from loaded lines from saved file.

        Args:
            directory: A string representing directory.
            name: A string representing measurement's name.
        """
        file = os.path.join(directory, ElementLossesWidget.save_file)
        lines = self.__load_file(file)
        if not lines:
            return
        m_name = self.obj.name
        try:
            reference_cut = self.__confirm_filepath(lines[0].strip(), name, m_name)
            checked_cuts = self.__confirm_filepath(
                                        lines[1].strip().split("\t"), name, m_name)
            cut_names = [os.path.basename(cut) for cut in checked_cuts]
            split_count = int(lines[2])
            y_scale = int(lines[3])
            ElementLossesDialog.reference_cut[m_name] = \
                                                os.path.basename(reference_cut)
            ElementLossesDialog.checked_cuts[m_name] = cut_names
            ElementLossesDialog.split_count = split_count
            ElementLossesDialog.y_scale = y_scale
            self.elemental_losses_widget = ElementLossesWidget(self,
                                                               reference_cut,
                                                               checked_cuts,
                                                               split_count,
                                                               y_scale)
            icon = self.icon_manager.get_icon("elemental_losses_icon_16.png")
            self.add_widget(self.elemental_losses_widget, icon=icon)
        except:  # We do not need duplicate error logs, log in widget instead
            print(sys.exc_info())  # TODO: Remove this.

    def make_energy_spectrum(self, directory, name):
        """Make energy spectrum from loaded lines from saved file.

        Args:
            directory: A string representing directory.
            name: A string representing measurement's name.
        """
        try:
            data = read_espe_file(directory, name)
            self.energy_spectrum_widget = SimulationEnergySpectrumWidget(self, data)
            icon = self.icon_manager.get_icon("energy_spectrum_icon_16.png")
        except:  # We do not need duplicate error logs, log in widget instead
            print(sys.exc_info())  # TODO: Remove this.

    def open_detector_settings(self):
        """ Open the detector settings dialog.
        """
        QtWidgets.QMessageBox.critical(self, "Error", "Detector or other settings dialogs not yet implemented!",
                                           QtWidgets.QMessageBox.Ok, QtWidgets.QMessageBox.Ok)
    
    def __confirm_filepath(self, filepath, name, m_name):
        """Confirm whether filepath exist and changes it accordingly.
        
        Args:
            filepath: A string representing a filepath.
            name: A string representing origin measurement's name.
            m_name: A string representing measurement's name where graph is created.
        """
        if type(filepath) == str:
            # Replace two for measurement and cut file's name. Not all, in case 
            # the request or directories above it have same name.
            filepath = self.__rreplace(filepath, name, m_name, 2)
            try:
                with open(filepath):
                    pass
                return filepath
            except:
                return os.path.join(self.obj.directory, filepath)
        elif type(filepath) == list:
            newfiles = []
            for file in filepath:
                file = self.__rreplace(file, name, m_name, 2)
                try:
                    with open(file):
                        pass
                    newfiles.append(file)
                except:
                    newfiles.append(os.path.join(self.obj.directory, file))
            return newfiles

    def __read_log_file(self, file, state=1):
        """Read the log file into the log window.
        
        Args:
            file: A string representing log file.
            state: An integer (0, 1) representing what sort of log we read.
                   0 = error
                   1 = text (default)
        """
        if os.path.exists(file):
            with open(file) as log_file:
                for line in log_file:
                    if state == 0:
                        self.log.add_error(line.strip())                          
                    else:
                        self.log.add_text(line.strip())  

    def __rreplace(self, s, old, new, occurrence):
        """Replace from last occurrence.
        
        http://stackoverflow.com/questions/2556108/how-to-replace-the-last-
        occurence-of-an-expression-in-a-string
        """
        li = s.rsplit(old, occurrence)
        return new.join(li)

    def __set_icons(self):
        """Adds icons to UI elements.
        """
        # TODO: Add icons.

<|MERGE_RESOLUTION|>--- conflicted
+++ resolved
@@ -38,12 +38,7 @@
         self.request = request
         self.tab_id = tab_id
         self.ui = uic.loadUi(os.path.join("ui_files", "ui_simulation_tab.ui"), self)
-<<<<<<< HEAD
-        self.simulation = simulation
-=======
         self.obj = simulation
-        self.masses = masses
->>>>>>> 6400e478
         self.icon_manager = icon_manager
 
         self.simulation_depth_profile = None
