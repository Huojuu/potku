# coding=utf-8
"""
Created on 17.4.2013
Updated on 20.11.2018

Potku is a graphical user interface for analyzation and
visualization of measurement data collected from a ToF-ERD
telescope. For physics calculations Potku uses external
analyzation components.
Copyright (C) 2013-2018 Jarkko Aalto, Severi Jääskeläinen, Samuel Kaiponen,
Timo Konu, Samuli Kärkkäinen, Samuli Rahkonen, Miika Raunio, Heta Rekilä and
Sinikka Siironen, 2020 Juhani Sundell, 2021 Aleksi Kauppi

This program is free software; you can redistribute it and/or
modify it under the terms of the GNU General Public License
as published by the Free Software Foundation; either version 2
of the License, or (at your option) any later version.

This program is distributed in the hope that it will be useful,
but WITHOUT ANY WARRANTY; without even the implied warranty of
MERCHANTABILITY or FITNESS FOR A PARTICULAR PURPOSE.  See the
GNU General Public License for more details.

You should have received a copy of the GNU General Public License
along with this program (file named 'LICENCE').

MatplotlibDepthProfileWidget handles the drawing and operation of the
depth profile graph.
"""
__author__ = "Jarkko Aalto \n Timo Konu \n Samuli Kärkkäinen \n " \
             "Samuli Rahkonen \n Miika Raunio \n Severi Jääskeläinen \n " \
             "Samuel Kaiponen \n Heta Rekilä \n Sinikka Siironen \n" \
             "Juhani Sundell \n Aleksi Kauppi"
__version__ = "2.0"

import modules.math_functions as mf

from typing import List, Dict, Optional, Set

from pathlib import Path

from dialogs.measurement.depth_profile_numeric_limits \
    import NumericLimitsDialog
from dialogs.measurement.depth_profile_ignore_elements \
    import DepthProfileIgnoreElements
    
from widgets.matplotlib.base import MatplotlibWidget
from widgets.matplotlib import mpl_utils
from widgets.matplotlib.mpl_utils import AlternatingLimits
from widgets.matplotlib.mpl_utils import LineChart
from widgets.icon_manager import IconManager

from modules.depth_files import DepthProfileHandler
from modules.depth_files import DepthProfile
from modules.element import Element
from modules.base import Range
from modules.enums import DepthProfileUnit
from modules.observing import ProgressReporter

from PyQt5 import QtCore
from PyQt5 import QtWidgets


class MatplotlibDepthProfileWidget(MatplotlibWidget):
    """Depth profile widget that handles drawing depth profiles.
    """

    def __init__(self, parent: QtWidgets.QWidget, depth_dir: Path,
                 elements: List[Element], rbs_list: Dict[str, Element],
                 icon_manager: IconManager, selection_colors: Dict[str, str],
                 x_units: DepthProfileUnit = DepthProfileUnit.NM,
                 depth_scale: Optional[Range] = None,
                 add_line_zero: bool = False, systematic_error: float = 3.0,
                 show_eff_files: bool = False,
                 used_eff_str: str = None,
                 progress: Optional[ProgressReporter] = None):
        """Inits depth profile widget.

        Args:
            parent: A DepthProfileWidget class object.
            depth_dir: A directory where the depth files are located.
            elements: A list of Element objects.
            rbs_list: A dictionary of RBS selection elements containing
                scatter elements.
            depth_scale: A tuple of depth scaling values.
            x_units: An unit to be used as x axis.
            add_line_zero: A boolean representing if vertical line is drawn at
                zero.
            show_eff_files: A boolean representing if used efficiency files
                are shown
            used_eff_str: A string representing used efficiency files   
            systematic_error: A double representing systematic error.
            progress: a ProgressReporter object
        """
        super().__init__(parent)

        self.canvas.manager.set_title("Depth Profile")
        self.axes.fmt_xdata = lambda x: f"{x:1.2f}"
        self.axes.fmt_ydata = lambda y: f"{y:1.2f}"
        self.axes.set_xlabel(f"Depth ({x_units})")
        self.axes.set_ylabel("Concentration (at.%)")

        self._elements = elements
        self._ignore_from_graph: Set[Element] = set()
        self._ignore_from_ratio: Set[Element] = set()
        self._systematic_error = systematic_error
        
<<<<<<< HEAD
        self._show_eff_files = show_eff_files
        self.used_eff_str = used_eff_str
        self.eff_text = None
=======
        # Set default filename for saving figure
        default_filename = "Depth_profile_" + parent.measurement.name
        self.canvas.get_default_filename = lambda: default_filename 
>>>>>>> 42cbe441

        self._profile_handler = DepthProfileHandler()
        self._profile_handler.read_directory(
            depth_dir, self._elements, depth_units=x_units)

        if progress is not None:
            progress.report(50)

        self._selection_colors = selection_colors
        self._icon_manager = icon_manager

        self._lim_icons = {
            "a": "depth_profile_lim_all.svg",
            "b": "depth_profile_lim_in.svg",
            "c": "depth_profile_lim_ex.svg"
        }
        self._lim_mode = "a"

        self.canvas.mpl_connect("button_press_event", self.onclick)

        self._position_set = False
        self._relative_graph = False
        self._absolute_values = False
        self._rbs_list = rbs_list
        self._fork_toolbar_buttons()

        self._limit_lines = AlternatingLimits(
            self.canvas, self.axes, xs=self._profile_handler.get_depth_range(),
            colors=("blue", "red"))
        self._line_chart = self._create_depth_profile_chart()
        self.axes.set_ylim(bottom=0.0)
        self._make_legend_box()

        self.axes.axhline(y=0, color="#000000")
        if add_line_zero:
            self.axes.axvline(
                x=0, linestyle="-", linewidth=3, color="#C0C0C0", alpha=0.75)

        if depth_scale:
            self.axes.axvspan(
                *depth_scale, color="#C0C0C0", alpha=0.20, edgecolor=None)

        self.remove_axes_ticks()

        if progress is not None:
            progress.report(100)

    def onclick(self, event):
        """Handles clicks on the graph.

        Args:
            event: A click event on the graph
        """
        # Only inside the actual graph axes, else do nothing.
        if event.inaxes != self.axes:
            return
        cursor_location = [int(event.xdata), int(event.ydata)]
        
        if event.button == 1 and self.limButton.isChecked():
            self._limit_lines.update_graph(event.xdata)    
        if event.button == 3:
            self._numeric_limits_menu(event, cursor_location)
        
        self._make_legend_box()

    def _numeric_limits_menu(self, event, cursor_location):
        menu = QtWidgets.QMenu(self)

        action = QtWidgets.QAction(self.tr("Set limits numerically..."), self)
        action.triggered.connect(self.numeric_limits_dialog)
        menu.addAction(action)
        
        coords = self.canvas.geometry().getCoords()
        point = QtCore.QPoint(event.x, coords[3] - event.y - coords[1])
        # coords[1] from spacing
        menu.exec_(self.canvas.mapToGlobal(point))
        
    def numeric_limits_dialog(self):
        """Show numeric limits dialog and update graph if new limits are set.
        """
        lim_a, lim_b = self._limit_lines.get_range()
        limit_dialog = NumericLimitsDialog(lim_a, lim_b)
        
        if not limit_dialog.exec_():
            return
        
        self._limit_lines.update_graph(limit_dialog.limit_min)
        self._limit_lines.update_graph(limit_dialog.limit_max) 

    def get_profiles_to_use(self) -> Dict[str, DepthProfile]:
        """Determines what files to use for plotting. Either relative, absolute
        or a merger of the two.
        """
        lim_a, lim_b = self._limit_lines.get_range()

        if not self._relative_graph:
            profiles = self._profile_handler.get_absolute_profiles()
        elif self._lim_mode == "a":
            profiles = self._profile_handler.get_relative_profiles()
        elif self._lim_mode == "b":
            profiles = self._profile_handler.merge_profiles(
                lim_a, lim_b, method="abs_rel_abs")
        else:
            profiles = self._profile_handler.merge_profiles(
                lim_a, lim_b, method="rel_abs_rel")
        return {
            k: v for k, v in profiles.items() if k != "total"
        }

    def _create_depth_profile_chart(self) -> LineChart:
        profiles_to_use = self.get_profiles_to_use()
        lineargs = []
        for key, profile in sorted(
                profiles_to_use.items(), key=lambda tpl: tpl[1].element):

            # Check RBS selection
            element = profile.element
            if key in self._rbs_list.values():
                color_key = f"RBS_{element}0"
            else:
                color_key = f"{element}0"

            lineargs.append(LineChart.get_line_args(
                element, profile.depths, profile.concentrations,
                color=self._selection_colors.get(color_key, "red")))

        return LineChart(self.canvas, self.axes, lineargs)

    def _update_depth_profile_chart(self) -> None:
        profiles_to_use = self.get_profiles_to_use()
        lineargs = ({
            "key": v.element,
            "ys": v.concentrations
        } for v in profiles_to_use.values())
        self._line_chart.update_graph(lineargs)

    @mpl_utils.draw_and_flush
    def _make_legend_box(self) -> None:
        """Make legend box for the graph.
        """
        box = self.axes.get_position()
        if not self._position_set:
            self.axes.set_position(
                [box.x0, box.y0, box.width * 0.8, box.height])
            self._position_set = True
        handles, labels = self.axes.get_legend_handles_labels()

        # Calculate values to be displayed in the legend box
        # TODO make profile_handler use Element objects as keys so
        #   there is no need to do this conversion
        ignored_str = set(str(elem) for elem in self._ignore_from_ratio)
        lim_a, lim_b = self._limit_lines.get_range()
        if self._absolute_values:
            concentrations = self._profile_handler.integrate_concentrations(
                lim_a, lim_b)
            percentages, moes = {}, {}
        else:
            percentages, moes = self._profile_handler.calculate_ratios(
                ignored_str, lim_a, lim_b, self._systematic_error)
            concentrations = {}

        # Fix labels to proper format, with MoE
        labels_w_percentages = []
        rbs_values = {elem.symbol for elem in self._rbs_list.values()}
        for element_str in labels:
            element = Element.from_string(element_str)
            if element.isotope is None:
                element_isotope = ""
            else:
                element_isotope = str(element.isotope)

            rbs_asterisk = "*" if element_str in rbs_values else ""
            element_name = f"{element.symbol}{rbs_asterisk}"
            elem_lbl = f"$^{{{element_isotope}}}${element_name}"

            if not self._absolute_values and percentages[element_str] is not \
                    None:
                percentage = percentages[element_str]
                moe = moes[element_str]
                rounding = mf.get_rounding_decimals(moe)
                if rounding:
                    str_ratio = f"{round(percentage, rounding)}%"
                    str_err = f"± {round(moe, rounding)}%"
                else:
                    str_ratio = f"{int(percentage)}%"
                    str_err = f"± {int(moe)}%"
                lbl_str = f"{elem_lbl} {str_ratio:<6} {str_err}"
            else:
                lbl_str = f"{element_isotope:>3}{element_name:<3}"

            # Use absolute values for the elements instead of percentages.
            if self._absolute_values:
                conc = concentrations[element_str]
                lbl_str = f"{elem_lbl} {round(conc, 3):<7} at./1e15 at./cm²"
            labels_w_percentages.append(lbl_str)

        leg = self.axes.legend(
            handles, labels_w_percentages, loc=3, bbox_to_anchor=(1, 0),
            borderaxespad=0, prop={"size": 11, "family": "monospace"})
        
        # If "Show used efficiency files" is checked and text-object is not
        # yet created.
        if self._show_eff_files and self.eff_text is None:
            eff_str = self.used_eff_str.replace("\t","") 
            
            # Set position of text according to amount of lines in the string
            line_count = eff_str.count("\n") + 1
            yposition_txt = 1 - 0.08 * line_count
            xposition_txt = 1.01
            
            self.eff_text=self.axes.text(
                xposition_txt, yposition_txt, eff_str,
                transform=self.axes.transAxes,
                fontsize=11, fontfamily="monospace")
            self.axes.transData
        
        for handle in leg.legendHandles:
            handle.set_linewidth(3.0)

    def _fork_toolbar_buttons(self):
        """Custom toolbar buttons be here.
        """
        # But first, let's play around with the existing MatPlotLib buttons.
        _, self._button_drag, self._button_zoom = \
            mpl_utils.get_toolbar_elements(
                self.mpl_toolbar, drag_callback=self._uncheck_custom_buttons,
                zoom_callback=self._uncheck_custom_buttons)

        self.limButton = QtWidgets.QToolButton(self)
        self.limButton.clicked.connect(self._toggle_lim_lines)
        self.limButton.setCheckable(True)
        self.limButton.setToolTip(
            "Toggle the view of the limit lines on and off")
        self._icon_manager.set_icon(self.limButton, "amarok_edit.svg")
        self.mpl_toolbar.addWidget(self.limButton)

        self.modeButton = QtWidgets.QToolButton(self)
        self.modeButton.clicked.connect(self._toggle_lim_mode)
        self.modeButton.setToolTip(
            "Toggles between selecting the entire " +
            "histogram, area included in the limits and " +
            "areas included of the limits")
        self._icon_manager.set_icon(
            self.modeButton, "depth_profile_lim_all.svg")
        self.mpl_toolbar.addWidget(self.modeButton)

        self.viewButton = QtWidgets.QToolButton(self)
        self.viewButton.clicked.connect(self._toggle_rel)
        self.viewButton.setToolTip("Switch between relative and absolute view")
        self._icon_manager.set_icon(self.viewButton, "depth_profile_abs.svg")
        self.mpl_toolbar.addWidget(self.viewButton)

        # Log scale & ignore elements button
        self.mpl_toolbar.addSeparator()
        self._button_toggle_log = QtWidgets.QToolButton(self)
        self._button_toggle_log.clicked.connect(self._toggle_log_scale)
        self._button_toggle_log.setCheckable(True)
        self._button_toggle_log.setToolTip(
            "Toggle logarithmic Y axis scaling.")
        self._icon_manager.set_icon(
            self._button_toggle_log, "monitoring_section.svg")
        self.mpl_toolbar.addWidget(self._button_toggle_log)

        self._button_toggle_absolute = QtWidgets.QToolButton(self)
        self._button_toggle_absolute.clicked.connect(
            self._toggle_absolute_values)
        self._button_toggle_absolute.setCheckable(True)
        self._button_toggle_absolute.setToolTip(
            "Toggle absolute values for elements.")
        self._icon_manager.set_icon(self._button_toggle_absolute, "color.svg")
        self.mpl_toolbar.addWidget(self._button_toggle_absolute)

        self._button_ignores = QtWidgets.QToolButton(self)
        self._button_ignores.clicked.connect(self._ignore_elements_dialog)
        self._button_ignores.setToolTip(
            "Select elements which are included in "
            "ratio calculation.")
        self._icon_manager.set_icon(self._button_ignores, "gear.svg")
        self.mpl_toolbar.addWidget(self._button_ignores)

    def _uncheck_custom_buttons(self) -> None:
        """Uncheck custom buttons.
        """
        self.limButton.setChecked(False)

    def _toggle_lim_mode(self, *_) -> None:
        """Switch between the three modes:
        a = enable relative view throughout the histogram
        b = enable relative view only within limits
        c = enable relative view only outside limits

        Args:
            *_: unused event args
        """
        if self._lim_mode == "a":
            self._lim_mode = "b"
        elif self._lim_mode == "b":
            self._lim_mode = "c"
        else:
            self._lim_mode = "a"
        self._icon_manager.set_icon(
            self.modeButton, self._lim_icons[self._lim_mode])
        self._update_depth_profile_chart()

    def _toggle_lim_lines(self) -> None:
        """Toggles the usage of limit lines.
        """
        self._toggle_drag_zoom()
        self.mpl_toolbar.mode = "limit setting tool"

    def _toggle_rel(self) -> None:
        """Toggles between the absolute and relative views.
        """
        self._relative_graph = not self._relative_graph
        if self._relative_graph:
            self._icon_manager.set_icon(
                self.viewButton, "depth_profile_rel.svg")
        else:
            self._icon_manager.set_icon(
                self.viewButton, "depth_profile_abs.svg")

        self._update_depth_profile_chart()

    def _toggle_drag_zoom(self) -> None:
        """Toggles drag zoom.
        """
        if self._button_drag.isChecked():
            self.mpl_toolbar.pan()
        if self._button_zoom.isChecked():
            self.mpl_toolbar.zoom()

        self._button_drag.setChecked(False)
        self._button_zoom.setChecked(False)

    def _ignore_elements_dialog(self, *_) -> None:
        """Ignore elements from elements ratio calculation.
        """
        dialog = DepthProfileIgnoreElements(
            self._elements, self._ignore_from_graph, self._ignore_from_ratio)

        if not dialog.exec_():
            return

        self._ignore_from_graph = set(dialog.ignored_from_graph)
        self._ignore_from_ratio = set(dialog.ignored_from_ratio)
        self._line_chart.hide_lines(self._ignore_from_graph)
        self._make_legend_box()

    def _toggle_absolute_values(self) -> None:
        """Toggle absolute values for the elements in the graph.
        """
        self._absolute_values = self._button_toggle_absolute.isChecked()
        self._make_legend_box()

    def _toggle_log_scale(self, *_) -> None:
        """Toggle log scaling for Y axis in depth profile graph.
        """
        if self._button_toggle_log.isChecked():
            self._line_chart.set_yscale("symlog")
        else:
            self._line_chart.set_yscale("linear")<|MERGE_RESOLUTION|>--- conflicted
+++ resolved
@@ -105,15 +105,13 @@
         self._ignore_from_ratio: Set[Element] = set()
         self._systematic_error = systematic_error
         
-<<<<<<< HEAD
         self._show_eff_files = show_eff_files
         self.used_eff_str = used_eff_str
         self.eff_text = None
-=======
+
         # Set default filename for saving figure
         default_filename = "Depth_profile_" + parent.measurement.name
         self.canvas.get_default_filename = lambda: default_filename 
->>>>>>> 42cbe441
 
         self._profile_handler = DepthProfileHandler()
         self._profile_handler.read_directory(
