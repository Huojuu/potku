--- conflicted
+++ resolved
@@ -24,207 +24,11 @@
     RecoilElementSelectionDialog
 from dialogs.simulation.recoil_info_dialog import RecoilInfoDialog
 from widgets.matplotlib.base import MatplotlibWidget
-<<<<<<< HEAD
-
-
-class Point:
-    """A 2D point with x and y coordinates."""
-    def __init__(self, xy):
-        """Inits point.
-
-        Args:
-            xy: The x and y coordinates of the point. An ordered data structure
-             whose first element is the x coordinate and second element
-             the y coordinate.
-        """
-        # TODO: Precision
-        self._x = xy[0]
-        self._y = xy[1]
-
-    def __lt__(self, other):
-        return self.get_x() < other.get_x()
-
-    def get_coordinates(self):
-        return self._x, self._y
-
-    def get_x(self):
-        return self._x
-
-    def get_y(self):
-        return self._y
-
-    def set_x(self, x):
-        self._x = x
-
-    def set_y(self, y):
-        self._y = y
-
-    def set_coordinates(self, xy):
-        self._x = xy[0]
-        self._y = xy[1]
-
-
-class RecoilElement:
-    """An element that has a list of points and a widget. The points are kept
-    in ascending order by their x coordinate.
-    """
-    def __init__(self, element, points, widget=None):
-        """Inits recoil element.
-
-        Args:
-            element: An Element class object.
-            points: A list of Point class objects.
-            widget: An ElementWidget class object.
-        """
-        self.element = element
-        self.name = "Default"
-        self.prefix = (Element.__str__(element)).split(" ")[0]
-        self.description = "This is a default rec setting file."
-        self.type = "rec"
-        # This is multiplied by 1e22
-        self.reference_density = 4.98
-        self._points = sorted(points)
-        self.widget = widget
-        self._edit_lock_on = True
-
-    def delete_widget(self):
-        self.widget.deleteLater()
-
-    def lock_edit(self):
-        self._edit_lock_on = True
-
-    def unlock_edit(self):
-        self._edit_lock_on = False
-
-    def get_edit_lock_on(self):
-        return self._edit_lock_on
-
-    def _sort_points(self):
-        """Sorts the points in ascending order by their x coordinate."""
-        self._points.sort()
-        self._xs = [point.get_x() for point in self._points]
-        self._ys = [point.get_y() for point in self._points]
-
-    def get_xs(self):
-        """Returns a list of the x coordinates of the points."""
-        return [point.get_x() for point in self._points]
-
-    def get_ys(self):
-        """Returns a list of the y coordinates of the points."""
-        return [point.get_y() for point in self._points]
-
-    def get_point_by_i(self, i):
-        """Returns the i:th point."""
-        return self._points[i]
-
-    def get_points(self):
-        return self._points
-
-    def add_point(self, point):
-        """Adds a point and maintains sort order."""
-        self._points.append(point)
-        self._sort_points()
-
-    def remove_point(self, point):
-        """Removes the given point."""
-        self._points.remove(point)
-
-    def get_left_neighbor(self, point):
-        """Returns the point whose x coordinate is closest to but
-        less than the given point's.
-        """
-        ind = self._points.index(point)
-        if ind == 0:
-            return None
-        else:
-            return self._points[ind - 1]
-
-    def get_right_neighbor(self, point):
-        """Returns the point whose x coordinate is closest to but
-        greater than the given point's.
-        """
-        ind = self._points.index(point)
-        if ind == len(self._points) - 1:
-            return None
-        else:
-            return self._points[ind + 1]
-
-    def write_recoil_file(self, recoil_file):
-        """Writes a file of points that is given to MCERD and get_espe.
-
-        Args:
-            recoil_file: File path to recoil file that ends with ".recoil".
-        """
-        with open(recoil_file, "w") as file_rec:
-            # MCERD requires the recoil atom distribution to start with these
-            # points
-            file_rec.write(
-                "0.00 0.000001\n10.00 0.000001\n")
-
-            for point in self.get_points():
-                file_rec.write(
-                    str(round(point.get_x() + 10.01, 2)) + " " +
-                    str(round(point.get_y(), 4)) + "\n")
-
-            # MCERD requires the recoil atom distribution to end with these
-            # points
-            file_rec.write(
-                str(round(self.get_points()[-1].get_x() + 10.02, 2)) +
-                " 0.0\n" +
-                str(round(self.get_points()[-1].get_x() + 10.03, 2)) +
-                " 0.0\n")
-
-
-class ElementWidget(QtWidgets.QWidget):
-    """Class for creating an element widget for the recoil atom distribution.
-    Args:
-        parent: A SimulationTabWidget.
-        """
-
-    def __init__(self, parent, element, icon_manager):
-        super().__init__()
-
-        self.parent = parent
-
-        horizontal_layout = QtWidgets.QHBoxLayout()
-
-        self.radio_button = QtWidgets.QRadioButton()
-
-        if element.isotope:
-            isotope_superscript = general.to_superscript(str(element.isotope))
-            button_text = isotope_superscript + " " + element.symbol
-        else:
-            button_text = element.symbol
-
-        self.radio_button.setText(button_text)
-
-        draw_spectrum_button = QtWidgets.QPushButton()
-        draw_spectrum_button.setIcon(QIcon(
-            "ui_icons/potku/energy_spectrum_icon.svg"))
-        draw_spectrum_button.setSizePolicy(QtWidgets.QSizePolicy.Fixed,
-                                        QtWidgets.QSizePolicy.Fixed)
-        draw_spectrum_button.clicked.connect(self.plot_spectrum)
-
-        horizontal_layout.addWidget(self.radio_button)
-        horizontal_layout.addWidget(draw_spectrum_button)
-
-        self.setLayout(horizontal_layout)
-
-    def plot_spectrum(self):
-        self.element_simulation.calculate_espe()
-        dialog = EnergySpectrumParamsDialog(self.parent)
-        if dialog.result_files:
-            self.parent.energy_spectrum_widget = EnergySpectrumWidget(
-                parent=self.parent, use_cuts=dialog.result_files,
-                bin_width=dialog.bin_width)
-            self.parent.add_widget(self.parent.energy_spectrum_widget)
-=======
 from dialogs.simulation.element_simulation_settings import \
     ElementSimulationSettingsDialog
 from modules.point import Point
 from modules.recoil_element import RecoilElement
 from widgets.simulation.controls import SimulationControlsWidget
->>>>>>> 2ac90cc2
 
 
 class ElementManager:
@@ -1082,89 +886,4 @@
             if xmin <= point.get_x() <= xmax:
                 sel_points.append(point)
         self.selected_points = sel_points
-<<<<<<< HEAD
-        self.update_plot()
-
-
-class SimulationControlsWidget(QtWidgets.QWidget):
-    """Class for creating simulation controls widget for the element simulation.
-
-    Args:
-        element_simulation: ElementSimulation object.
-    """
-
-    def __init__(self, element_simulation):
-        super().__init__()
-
-        self.element_simulation = element_simulation
-
-        main_layout = QtWidgets.QHBoxLayout()
-
-        controls_group_box = QtWidgets.QGroupBox(self.element_simulation.name)
-        controls_group_box.setSizePolicy(QtWidgets.QSizePolicy.Preferred,
-                                         QtWidgets.QSizePolicy.Preferred)
-
-        state_layout = QtWidgets.QHBoxLayout()
-        state_layout.addWidget(QtWidgets.QLabel("State: "))
-        self.state_label = QtWidgets.QLabel("Not started")
-        state_layout.addWidget(self.state_label)
-        state_widget = QtWidgets.QWidget()
-        state_widget.setLayout(state_layout)
-
-        controls_layout = QtWidgets.QHBoxLayout()
-        run_button = QtWidgets.QPushButton("Start")
-        run_button.setSizePolicy(QtWidgets.QSizePolicy.Fixed,
-                                 QtWidgets.QSizePolicy.Fixed)
-        run_button.clicked.connect(self.__start_simulation)
-        stop_button = QtWidgets.QPushButton("Stop")
-        stop_button.setSizePolicy(QtWidgets.QSizePolicy.Fixed,
-                                  QtWidgets.QSizePolicy.Fixed)
-        stop_button.clicked.connect(self.__stop_simulation)
-        controls_layout.addWidget(run_button)
-        controls_layout.addWidget(stop_button)
-        controls_widget = QtWidgets.QWidget()
-        controls_widget.setLayout(controls_layout)
-
-        processes_layout = QtWidgets.QFormLayout()
-        processes_label = QtWidgets.QLabel("No. of processes: ")
-        processes_spinbox = QtWidgets.QSpinBox()
-        processes_spinbox.setToolTip("Number of processes used in simulation")
-        processes_layout.addRow(processes_label, processes_spinbox)
-        processes_widget = QtWidgets.QWidget()
-        processes_widget.setLayout(processes_layout)
-
-        state_and_controls_layout = QtWidgets.QVBoxLayout()
-        state_and_controls_layout.addWidget(processes_widget)
-        state_and_controls_layout.addWidget(state_widget)
-        state_and_controls_layout.addWidget(controls_widget)
-
-        controls_group_box.setLayout(state_and_controls_layout)
-
-        main_layout.addWidget(controls_group_box)
-
-        self.setLayout(main_layout)
-
-    def __start_simulation(self):
-        """ Calls ElementSimulation's start method.
-        """
-        self.element_simulation.start()
-        self.state_label.setText("Running")
-
-    def __stop_simulation(self):
-        """ Calls ElementSimulation's stop method.
-        """
-        try:
-            self.element_simulation.stop()
-        except FileNotFoundError:
-            # Either .erd or .recoil files were not found for generating
-            # energy spectrum.
-            error_box = QtWidgets.QMessageBox()
-            error_box.setIcon(QtWidgets.QMessageBox.Warning)
-            error_box.addButton(QtWidgets.QMessageBox.Ok)
-            error_box.setText("Energy spectrum data could not be generated.")
-            error_box.setWindowTitle("Error")
-            error_box.exec()
-        self.state_label.setText("Stopped")
-=======
-        self.update_plot()
->>>>>>> 2ac90cc2
+        self.update_plot()