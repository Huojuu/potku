--- conflicted
+++ resolved
@@ -1,11 +1,7 @@
 # coding=utf-8
 """
 Created on 12.4.2018
-<<<<<<< HEAD
-Updated on 9.5.2018
-=======
 Updated on 10.5.2018
->>>>>>> 9b9d7051
 """
 __author__ = "Severi Jääskeläinen \n Samuel Kaiponen \n Heta Rekilä " \
              "\n Sinikka Siironen"
