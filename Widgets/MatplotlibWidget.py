--- conflicted
+++ resolved
@@ -1,107 +1,3 @@
-<<<<<<< HEAD
-# coding=utf-8
-'''
-Created on 21.3.2013
-Updated on 23.5.2013
-
-Potku is a graphical user interface for analyzation and 
-visualization of measurement data collected from a ToF-ERD 
-telescope. For physics calculations Potku uses external 
-analyzation components.  
-Copyright (C) Jarkko Aalto, Timo Konu, Samuli Kärkkäinen, Samuli Rahkonen and 
-Miika Raunio
-
-This program is free software; you can redistribute it and/or
-modify it under the terms of the GNU General Public License
-as published by the Free Software Foundation; either version 2
-of the License, or (at your option) any later version.
-
-This program is distributed in the hope that it will be useful,
-but WITHOUT ANY WARRANTY; without even the implied warranty of
-MERCHANTABILITY or FITNESS FOR A PARTICULAR PURPOSE.  See the
-GNU General Public License for more details.
-
-You should have received a copy of the GNU General Public License
-along with this program (file named 'LICENCE').
-'''
-__author__ = "Jarkko Aalto \n Timo Konu \n Samuli Kärkkäinen \n Samuli Rahkonen \n Miika Raunio"
-__versio__ = "1.0"
-
-from PyQt5 import QtWidgets
-from matplotlib.figure import Figure
-from matplotlib.backends.backend_qt5agg import FigureCanvasQTAgg as FigureCanvas
-from matplotlib.backends.backend_qt5agg import NavigationToolbar2QT as NavigationToolbar
-
-
-class MatplotlibWidget(QtWidgets.QWidget):
-    '''Base class for matplotlib widgets
-    '''
-    def __init__(self, parent):
-        '''Inits matplotlib widget.
-        
-        Args:
-            parent: parent class object.
-        '''
-        super().__init__()
-        self.main_frame = parent
-        self.dpi = 75
-        self.show_axis_ticks = True
-        self.__create_frame()
-
-
-    def __create_frame(self):
-        self.fig = Figure((5.0, 3.0), dpi=self.dpi)
-        self.fig.patch.set_facecolor("white")
-        self.canvas = FigureCanvas(self.fig)
-        self.canvas.setParent(self.main_frame)
-        self.axes = self.fig.add_subplot(111)
-        
-        self.mpl_toolbar = NavigationToolbar(self.canvas, self.main_frame)
-        hbox = QtWidgets.QHBoxLayout()
-        
-        self.main_frame.ui.matplotlib_layout.addWidget(self.canvas)
-        self.main_frame.ui.matplotlib_layout.addWidget(self.mpl_toolbar)
-        self.main_frame.ui.matplotlib_layout.addLayout(hbox)
-
-
-    def fork_toolbar_buttons(self):
-        '''Remove figure options & subplot config that might not work properly.
-        '''
-        try:
-            self.mpl_toolbar.removeAction(self.mpl_toolbar.children()[21])  
-            self.mpl_toolbar.removeAction(self.mpl_toolbar.children()[17])
-        except:
-            pass  # Already removed
-    
-    
-    def remove_axes_ticks(self):
-        '''Remove ticks from axes.
-        '''
-        if not self.show_axis_ticks:
-            for tick in self.axes.yaxis.get_major_ticks():
-                tick.label1On = False
-                tick.label2On = False
-            for tick in self.axes.xaxis.get_major_ticks():
-                tick.label1On = False
-                tick.label2On = False
-                
-                
-    def delete(self):
-        '''Delete matplotlib objects.
-        '''
-        self.axes.clear()  # Might be useless with fig.clf()
-        self.canvas.close()
-        self.fig.clf()
-        self.close()
-        
-        del self.fig
-        del self.canvas
-        del self.axes
-        
-        import gc
-        gc.collect()
-
-=======
 # coding=utf-8
 '''
 Created on 21.3.2013
@@ -202,5 +98,4 @@
         del self.axes
         
         import gc
-        gc.collect()
->>>>>>> 5debf3da
+        gc.collect()