--- conflicted
+++ resolved
@@ -1,1090 +1,1087 @@
-# coding=utf-8
-"""
-Created on 21.3.2013
-Updated on 8.4.2018
-
-Potku is a graphical user interface for analyzation and 
-visualization of measurement data collected from a ToF-ERD 
-telescope. For physics calculations Potku uses external 
-analyzation components.  
-Copyright (C) Jarkko Aalto, Timo Konu, Samuli Kärkkäinen, Samuli Rahkonen and 
-Miika Raunio
-
-This program is free software; you can redistribute it and/or
-modify it under the terms of the GNU General Public License
-as published by the Free Software Foundation; either version 2
-of the License, or (at your option) any later version.
-
-This program is distributed in the hope that it will be useful,
-but WITHOUT ANY WARRANTY; without even the implied warranty of
-MERCHANTABILITY or FITNESS FOR A PARTICULAR PURPOSE.  See the
-
-GNU General Public License for more details.
-
-You should have received a copy of the GNU General Public License
-along with this program (file named 'LICENCE').
-"""
-__author__ = "Jarkko Aalto \n Timo Konu \n Samuli Kärkkäinen \n Samuli Rahkonen \n Miika Raunio \n" \
-             "Severi Jääskeläinen \n Samuel Kaiponen \n Heta Rekilä \n Sinikka Siironen"
-__version__ = "2.0"
-
-import gc
-import os
-import shutil
-import sys
-import platform
-import subprocess
-from datetime import datetime, timedelta
-from PyQt5 import QtWidgets, QtCore, uic
-
-from dialogs.about import AboutDialog
-from dialogs.global_settings import GlobalSettingsDialog
-from dialogs.measurement.import_binary import ImportDialogBinary
-from dialogs.measurement.import_measurement import ImportMeasurementsDialog
-from dialogs.request_settings import RequestSettingsDialog
-from dialogs.new_request import RequestNewDialog
-from dialogs.simulation.new_simulation import SimulationNewDialog
-from modules.general_functions import open_file_dialog
-from modules.global_settings import GlobalSettings
-from modules.icon_manager import IconManager
-from modules.masses import Masses
-from modules.request import Request
-from widgets.measurement.tab import MeasurementTabWidget
-from widgets.simulation.tab import SimulationTabWidget
-
-
-class Potku(QtWidgets.QMainWindow):
-    """Potku is main window class.
-    """
-    
-    def __init__(self):
-        """Init main window for Potku.
-        """
-        super().__init__()
-        self.ui = uic.loadUi(os.path.join("ui_files", "ui_main_window.ui"), self)
-        self.title = self.ui.windowTitle()
-        self.ui.treeWidget.setHeaderLabel("")
-        
-        self.icon_manager = IconManager()
-        self.settings = GlobalSettings()
-        self.request = None
-        self.masses = Masses(os.path.join("external", "Potku-data", "masses.dat"))
-        self.potku_bin_dir = os.getcwd()
-        
-        # Holds references to all the tab widgets in "tab_measurements" 
-        # (even when they are removed from the QTabWidget)
-        self.tab_widgets = {}
-        self.tab_id = 0  # identification for each tab
-
-        # Set up connections within UI
-        self.ui.actionNew_Measurement.triggered.connect(self.open_new_measurement)
-        self.ui.requestSettingsButton.clicked.connect(self.open_request_settings)
-        self.ui.globalSettingsButton.clicked.connect(self.open_global_settings)
-        self.ui.tabs.tabCloseRequested.connect(self.remove_tab)
-        self.ui.treeWidget.itemDoubleClicked.connect(self.focus_selected_tab)
-        
-        self.ui.requestNewButton.clicked.connect(self.make_new_request)
-        self.ui.requestOpenButton.clicked.connect(self.open_request)
-        self.ui.actionNew_Request.triggered.connect(self.make_new_request)
-        self.ui.actionOpen_Request.triggered.connect(self.open_request)
-        self.ui.addNewMeasurementButton.clicked.connect(self.open_new_measurement)
-        self.ui.actionNew_measurement_2.triggered.connect(self.open_new_measurement)
-        self.ui.actionImport_pelletron.triggered.connect(self.import_pelletron)
-        self.ui.actionBinary_data_lst.triggered.connect(self.import_binary)
-        self.ui.action_manual.triggered.connect(self.__open_manual)
-        
-        self.ui.actionSave_cuts.triggered.connect(
-                                self.current_measurement_save_cuts)
-        self.ui.actionAnalyze_elemental_losses.triggered.connect(
-                                self.current_measurement_analyze_elemental_losses)
-        self.ui.actionCreate_energy_spectrum.triggered.connect(
-                                self.current_measurement_create_energy_spectrum)
-        self.ui.actionCreate_depth_profile.triggered.connect(
-                                self.current_measurement_create_depth_profile)
-        self.ui.actionGlobal_Settings.triggered.connect(self.open_global_settings)
-        self.ui.actionRequest_Settings.triggered.connect(self.open_request_settings)
-        self.ui.actionAbout.triggered.connect(self.open_about_dialog)
-        
-        self.ui.actionNew_Request_2.triggered.connect(self.make_new_request)
-        self.ui.actionOpen_Request_2.triggered.connect(self.open_request)
-        self.ui.actionExit.triggered.connect(self.close)
-        
-        self.ui.menuImport.setEnabled(False)
-        self.panel_shown = True
-        self.ui.hidePanelButton.clicked.connect(lambda: self.hide_panel())
-
-        # Set up simulation connections within UI
-        self.ui.actionNew_Simulation.triggered.connect(self.create_new_simulation)
-        self.ui.actionNew_Simulation_2.triggered.connect(self.create_new_simulation)
-        self.ui.actionImport_simulation.triggered.connect(self.import_simulation)
-        self.ui.actionCreate_energy_spectrum_sim.triggered.connect(self.current_simulation_create_energy_spectrum)
-        self.ui.addNewSimulationButton.clicked.connect(self.create_new_simulation)
-
-        # Set up report tool connection in UI
-        self.ui.actionCreate_report.triggered.connect(self.create_report)
-
-        # Add the context menu to the treewidget.
-        # PyCharm can't find reference, but they do work
-        delete_measurement = QtWidgets.QAction("Delete", self.ui.treeWidget)
-        delete_measurement.triggered.connect(self.delete_selections)
-        master_measurement = QtWidgets.QAction("Make master", self.ui.treeWidget)
-        master_measurement.triggered.connect(self.__make_master_measurement)
-        master_measurement_rem = QtWidgets.QAction("Remove master", self.ui.treeWidget)
-        master_measurement_rem.triggered.connect(self.__remove_master_measurement)
-        slave_measurement = QtWidgets.QAction("Exclude from slaves", self.ui.treeWidget)
-        slave_measurement.triggered.connect(self.__make_nonslave_measurement)
-        slave_measurement_rem = QtWidgets.QAction("Include as slave", self.ui.treeWidget)
-        slave_measurement_rem.triggered.connect(self.__make_slave_measurement)
-        self.ui.treeWidget.setContextMenuPolicy(QtCore.Qt.ActionsContextMenu)
-        self.ui.treeWidget.addAction(master_measurement)
-        self.ui.treeWidget.addAction(master_measurement_rem)
-        # self.ui.treeWidget.addSeparator() TODO: This should have separator
-        # but doesn't work for QTreeWidget().
-        self.ui.treeWidget.addAction(slave_measurement)
-        self.ui.treeWidget.addAction(slave_measurement_rem)
-        # self.ui.treeWidget.addSeparator() TODO: This should have separator
-        # but doesn't work for QTreeWidget().
-        self.ui.treeWidget.addAction(delete_measurement)
-        
-        # Set up styles for main window 
-        bg_blue = "images/background_blue.svg"  # Cannot use os.path.join (PyQT+css)
-        bg_green = "images/background_green.svg"
-        style_intro = "QWidget#introduceTab {border-image: url(" + bg_blue + ");}"
-        style_mesinfo = ("QWidget#infoTab {border-image: url(" +
-                         bg_green + ");}")
-        self.ui.introduceTab.setStyleSheet(style_intro)
-        self.ui.infoTab.setStyleSheet(style_mesinfo)
-        self.__remove_info_tab()
-        
-        self.ui.setWindowIcon(self.icon_manager.get_icon("potku_icon.ico"))        
-        
-        # Set main window's icons to place
-        self.__set_icons()
-        self.ui.showMaximized()
-
-    def __initialize_top_items(self):
-        """
-        Makes the top item visible in the tree of the UI.
-        """
-        self.measurements_item = QtWidgets.QTreeWidgetItem()
-        self.simulations_item = QtWidgets.QTreeWidgetItem()
-        self.measurements_item.setText(0, "Measurements")
-        self.simulations_item.setText(0, "Simulations")
-        self.__change_tab_icon(self.measurements_item, "folder_locked.svg")
-        self.__change_tab_icon(self.simulations_item, "folder_locked.svg")
-        self.ui.treeWidget.addTopLevelItem(self.measurements_item)
-        self.ui.treeWidget.addTopLevelItem(self.simulations_item)
-
-    def create_report(self):
-        """
-        Opens a dialog for making a report.
-        """
-        # TODO: Replace this with the actual dialog call.
-        QtWidgets.QMessageBox.critical(self, "Error", "Report tool not yet implemented!", QtWidgets.QMessageBox.Ok,
-                                       QtWidgets.QMessageBox.Ok)
-
-    def current_measurement_create_depth_profile(self):
-        """Opens the depth profile analyzation tool for the current open 
-        measurement tab widget.
-        """
-        widget = self.ui.tabs.currentWidget()
-        if hasattr(widget, "measurement"):
-            widget.open_depth_profile(widget)
-        else:
-            QtWidgets.QMessageBox.question(self, "Notification", "An open measurement is required to do this action.",
-                                           QtWidgets.QMessageBox.Ok, QtWidgets.QMessageBox.Ok)
-
-    def current_measurement_analyze_elemental_losses(self):
-        """Opens the element losses analyzation tool for the current open 
-        measurement tab widget.
-        """
-        widget = self.ui.tabs.currentWidget()
-        if hasattr(widget, "measurement"):
-            widget.open_element_losses(widget)
-        else:
-            QtWidgets.QMessageBox.question(self, "Notification", "An open measurement is required to do this action.",
-                                           QtWidgets.QMessageBox.Ok, QtWidgets.QMessageBox.Ok)
-
-    def current_measurement_create_energy_spectrum(self):
-        """Opens the energy spectrum analyzation tool for the current open 
-        measurement tab widget.
-        """
-        widget = self.ui.tabs.currentWidget()
-        if hasattr(widget, "measurement"):
-            widget.open_energy_spectrum(widget)
-        else:
-            QtWidgets.QMessageBox.question(self, "Notification", "An open measurement is required to do this action.",
-                                           QtWidgets.QMessageBox.Ok, QtWidgets.QMessageBox.Ok)
-
-    def current_measurement_save_cuts(self):
-        """Saves the current open measurement tab widget's selected cuts 
-        to cut files.
-        """
-        widget = self.ui.tabs.currentWidget()
-        if hasattr(widget, "measurement"):
-            widget.measurement_save_cuts()
-        else:
-            QtWidgets.QMessageBox.question(self, "Notification", "An open measurement is required to do this action.",
-                                           QtWidgets.QMessageBox.Ok, QtWidgets.QMessageBox.Ok)
-
-    def current_simulation_create_energy_spectrum(self):
-        """
-        Opens the energy spectrum analyzation tool for the current open
-        simulation tab widget.
-        """
-        widget = self.ui.tabs.currentWidget()
-        if hasattr(widget, "simulation"):
-            widget.open_energy_spectrum(widget)
-        else:
-            QtWidgets.QMessageBox.question(self, "Notification", "An open simulation is required to do this action.",
-                                           QtWidgets.QMessageBox.Ok, QtWidgets.QMessageBox.Ok)
-    
-    def delete_selections(self):
-        """Deletes the selected tree widget items.
-        """
-        # TODO: Memory isn't released correctly. Maybe because of matplotlib.
-        # TODO: Remove 'measurement_tab_widgets' variable and add tab reference
-        # to treewidgetitem.
-        selected_tabs = [self.tab_widgets[item.tab_id] for
-                         item in self.ui.treeWidget.selectedItems()]
-        if selected_tabs:  # Ask user a confirmation.
-            reply = QtWidgets.QMessageBox.question(self, "Confirmation", "Deleting selected measurements will delete"
-                                                   + " all files and folders under selected measurement directories."
-                                                   + "\n\nAre you sure you want to delete selected measurements?",
-                                                   QtWidgets.QMessageBox.Yes | QtWidgets.QMessageBox.No |
-                                                   QtWidgets.QMessageBox.Cancel,
-                                                   QtWidgets.QMessageBox.Cancel)
-            if reply == QtWidgets.QMessageBox.No or reply == QtWidgets.QMessageBox.Cancel:
-                return  # If clicked Yes, then continue normally
-        
-        for tab in selected_tabs:
-            measurement = self.request.samples.measurements.get_key_value(tab.tab_id)
-            try:
-                # Close and remove logs
-                measurement.remove_and_close_log(measurement.defaultlog)
-                measurement.remove_and_close_log(measurement.errorlog)
-                
-                # Remove measurement's directory tree
-                shutil.rmtree(measurement.directory)
-                os.remove(os.path.join(self.request.directory,
-                                       measurement.measurement_file))
-            except:
-                print("Error with removing files")
-                QtWidgets.QMessageBox.question(self, "Confirmation", "Problem with deleting files.",
-                                               QtWidgets.QMessageBox.Ok, QtWidgets.QMessageBox.Ok)
-                measurement.set_loggers()
-                return
-            
-            self.request.samples.measurements.remove_by_tab_id(tab.tab_id)
-            remove_index = self.ui.tabs.indexOf(tab)
-            self.remove_tab(remove_index)  # Remove measurement from open tabs 
-            
-            tab.histogram.matplotlib.delete()
-            tab.elemental_losses_widget.matplotlib.delete()
-            tab.energy_spectrum_widget.matplotlib.delete()
-            tab.depth_profile_widget.matplotlib.delete()
-            
-            tab.mdiArea.closeAllSubWindows()
-            del self.tab_widgets[tab.tab_id]
-            tab.close() 
-            tab.deleteLater()
-            
-        # Remove selected from tree widget
-        root = self.ui.treeWidget.invisibleRootItem()
-        for item in self.ui.treeWidget.selectedItems():
-            (item.parent() or root).removeChild(item)
-        gc.collect()  # Suggest garbage collector to clean.
-
-    def focus_selected_tab(self, clicked_item):
-        """Focus to selected tab (in tree widget) and if it isn't open, open it.
-        
-        Args:
-            clicked_item: TreeWidgetItem with tab_id attribute (int) that connects
-            the item to the corresponding MeasurementTabWidget
-        """
-        # TODO: This doesn't work. There is no list/dictionary of references to the
-        # tab widgets once they are removed from the QTabWidget. 
-        # tab = self.request_measurements[clicked_item.tab_id]
-        tab = self.tab_widgets[clicked_item.tab_id]
-
-        if type(tab) is MeasurementTabWidget:
-            name = tab.measurement.measurement_name
-
-            # Check that the data is read.
-            if not tab.data_loaded:
-                tab.data_loaded = True
-                progress_bar = QtWidgets.QProgressBar()
-                loading_bar = QtWidgets.QProgressBar()
-                loading_bar.setMinimum(0)
-                loading_bar.setMaximum(0)
-                self.statusbar.addWidget(progress_bar, 1)
-                self.statusbar.addWidget(loading_bar, 2)
-                progress_bar.show()
-                loading_bar.show()
-                progress_bar.setValue(5)
-                QtCore.QCoreApplication.processEvents(QtCore.QEventLoop.AllEvents)
-
-                tab.measurement.load_data()
-                progress_bar.setValue(35)
-                QtCore.QCoreApplication.processEvents(QtCore.QEventLoop.AllEvents)
-
-                tab.add_histogram()
-                loading_bar.hide()
-                self.statusbar.removeWidget(loading_bar)
-
-                progress_bar.setValue(50)
-                QtCore.QCoreApplication.processEvents(QtCore.QEventLoop.AllEvents)
-                tab.check_previous_state_files(progress_bar)  # Load previous states.
-                self.statusbar.removeWidget(progress_bar)
-                progress_bar.hide()
-                self.__change_tab_icon(clicked_item)
-                master_mea = tab.measurement.request.get_master()
-                if master_mea and tab.measurement.measurement_name == master_mea.measurement_name:
-                    name = "{0} (master)".format(name)
-
-        elif type(tab) is SimulationTabWidget:
-            name = tab.simulation.simulation_name
-
-            # Check that the data is read.
-            if not tab.data_loaded:
-                tab.data_loaded = True
-                tab.simulation.load_data()
-                tab.add_simulation_depth_profile()
-                self.__change_tab_icon(clicked_item)
-        else:
-            raise TabError("No such tab widget")
-        
-        # Check that the tab to be focused exists.
-        if not self.__tab_exists(clicked_item.tab_id): 
-            self.ui.tabs.addTab(tab, name)
-        self.ui.tabs.setCurrentWidget(tab)
-
-    def hide_panel(self, enable_hide=None):
-        """Sets the frame (including measurement navigation view, global 
-        settings and request settings buttons) visible.
-        
-        Args:
-            enable_hide: If True, sets the frame visible and vice versa. 
-            If not given, sets the frame visible or hidden depending its 
-            previous state.
-        """
-        if enable_hide is not None:
-            self.panel_shown = enable_hide
-        else:
-            self.panel_shown = not self.panel_shown    
-        if self.panel_shown:
-            self.ui.hidePanelButton.setText("<")
-        else:
-            self.ui.hidePanelButton.setText(">")
-
-        self.ui.frame.setVisible(self.panel_shown)
-
-    def import_pelletron(self):
-        """Import Pelletron's measurements into request.
-        
-        Import Pelletron's measurements from 
-        """
-        if not self.request:
-            return
-        import_dialog = ImportMeasurementsDialog(self.request,
-                                                 self.icon_manager,
-                                                 self.statusbar,
-                                                 self)  # For loading measurements.
-        if import_dialog.imported:
-            self.__remove_info_tab()
-
-    def import_binary(self):
-        """Import binary measurements into request.
-        
-        Import binary measurements from 
-        """
-        if not self.request:
-            return
-        import_dialog = ImportDialogBinary(self.request,
-                                           self.icon_manager,
-                                           self.statusbar,
-                                           self)  # For loading measurements.
-        if import_dialog.imported:
-            self.__remove_info_tab()
-
-    def import_simulation(self):
-        """
-        Opens a file dialog for selecting simulation to import.
-        Opens selected simulation in Potku.
-        """
-        if not self.request:
-            return
-        # TODO: What type of file should be opened? This may other method than open_file_dialog
-        filename = open_file_dialog(self, self.request.directory, "Select a simulation to load",
-                                    "Simulation (*.smthn)")
-        # TODO: create necessary tab widget etc.
-        if filename:
-            QtWidgets.QMessageBox.critical(self, "Error", "Simulation import not yet implemented!",
-                                           QtWidgets.QMessageBox.Ok, QtWidgets.QMessageBox.Ok)
-
-    def load_request_measurements(self, measurements=[]):
-        """Load measurement files in the request.
-        
-        Args:
-            measurements: A list representing loadable measurements when importing
-                          measurements to the request.
-        """
-        # TODO: fix this for import_binary.py and import_measurement.py
-        if measurements:
-            samples_with_measurements = measurements
-            load_data = True
-        else:
-            # a dict with the sample as a key, and measurements in the value as a list
-            samples_with_measurements = self.request.samples.get_samples_and_measurements()
-            load_data = False
-        progress_bar = QtWidgets.QProgressBar()
-        self.statusbar.addWidget(progress_bar, 1)
-        progress_bar.show()
-        
-        count = len(samples_with_measurements)
-        dirtyinteger = 0
-        for sample, measurements in samples_with_measurements.items():
-            for measurement_file in measurements:
-                self.__add_new_tab("measurement", measurement_file, sample, progress_bar,
-                                   dirtyinteger, count, load_data=load_data)
-                dirtyinteger += 1
-
-        self.statusbar.removeWidget(progress_bar)
-        progress_bar.hide()
-
-    def load_request_samples(self):
-        """"Load sample files in the request.
-        """
-        sample_paths_in_request = self.request.get_samples_files()
-        if sample_paths_in_request:
-            for sample_path in sample_paths_in_request:
-                self.request.samples.add_sample_file(sample_path)
-            self.request.increase_running_int_by_1()
-        # TODO: update widget tree with the uploaded samples
-
-    def load_request_simulations(self, simulations=[]):
-        """Load simulation files in the request.
-
-        Args:
-            simulations: A list representing loadable simulation when importing
-                          simulation to the request.
-        """
-        if simulations:
-            samples_with_measurements = simulations
-            load_data = True
-        else:
-            samples_with_measurements = self.request.samples.get_samples_and_simulations()
-            load_data = False
-        progress_bar = QtWidgets.QProgressBar()
-        self.statusbar.addWidget(progress_bar, 1)
-        progress_bar.show()
-
-        count = len(samples_with_measurements)
-        dirtyinteger = 0
-        for sample, simulations in samples_with_measurements.items():
-            for simulation_file in simulations:
-                self.__add_new_tab("simulation", simulation_file, sample, progress_bar,
-                                   dirtyinteger, count, load_data=load_data)
-                dirtyinteger += 1
-
-        self.statusbar.removeWidget(progress_bar)
-        progress_bar.hide()
-
-    def make_new_request(self):
-        """Opens a dialog for creating a new request.
-        """
-        dialog = RequestNewDialog(self)  # The directory for request is already created after this
-
-        # TODO: regex check for directory. I.E. do not allow asd/asd
-        if dialog.directory:
-            self.__close_request()
-            title = "{0} - Request: {1}".format(self.title, dialog.name)
-            self.ui.setWindowTitle(title)
-
-            self.ui.treeWidget.setHeaderLabel("Request: {0}".format(dialog.name))
-            self.__initialize_top_items()
-
-            self.request = Request(dialog.directory, dialog.name, self.masses,
-                                   self.statusbar, self.settings,
-                                   self.tab_widgets)
-            self.settings.set_request_directory_last_open(dialog.directory)
-            # Request made, close introduction tab
-            self.__remove_introduction_tab()
-            self.__open_info_tab()
-            self.__set_request_buttons_enabled(True)
-
-    def open_about_dialog(self):
-        """Show Potku program about dialog.
-        """
-        AboutDialog()
-
-    def open_global_settings(self):
-        """Opens global settings dialog.
-        """
-        GlobalSettingsDialog(self.masses, self.settings)
-
-    def open_new_measurement(self):
-        """Opens file an open dialog and if filename is given opens new measurement 
-        from it.
-        """
-        if not self.request:
-            return
-        filename = open_file_dialog(self,
-                                    self.request.directory,
-                                    "Select a measurement to load",
-                                    "Raw Measurement (*.asc)")
-        if filename:
-            try:
-                self.ui.tabs.removeTab(self.ui.tabs.indexOf(
-                                                   self.measurement_info_tab))
-            except: 
-                pass  # If there is no info tab, no need to worry about.
-                # print("Can't find an info tab to remove")
-            progress_bar = QtWidgets.QProgressBar()
-            self.statusbar.addWidget(progress_bar, 1)
-            progress_bar.show()
-
-            name_prefix = "Sample_"
-            sample_path = os.path.join(self.request.directory, name_prefix + self.request.get_running_int())
-            new_sample = self.request.samples.add_sample_file(sample_path)
-            self.request.increase_running_int_by_1()
-
-            self.__add_new_tab("measurement", filename, new_sample, progress_bar, load_data=True)
-            self.__remove_info_tab()
-            self.statusbar.removeWidget(progress_bar)
-            progress_bar.hide()
-
-    def create_new_simulation(self):
-        """
-        Opens a dialog for creating a new simulation.
-        """
-        dialog = SimulationNewDialog()
-
-        # filename = dialog.name
-        # if filename:
-        #     try:
-        #         self.ui.tabs.removeTab(self.ui.tabs.indexOf(
-        #             self.measurement_info_tab))
-        #     except:
-        #         pass  # If there is no info tab, no need to worry about.
-        #         # print("Can't find an info tab to remove")
-        #
-        simulation_name = dialog.name
-        if simulation_name:
-            progress_bar = QtWidgets.QProgressBar()
-            self.statusbar.addWidget(progress_bar, 1)
-            progress_bar.show()
-
-            # self.__add_new_tab("simulation", filename, progress_bar, load_data=False)
-            # self.__add_new_tab("simulation", "tiedosto", progress_bar, load_data=False)
-            name_prefix = "Sample_"
-            sample_path = os.path.join(self.request.directory, name_prefix + self.request.get_running_int())
-            new_sample = self.request.samples.add_sample_file(sample_path)
-
-            self.__add_new_tab("simulation", dialog.name, new_sample, progress_bar, load_data=False)
-            self.__remove_info_tab()
-            self.statusbar.removeWidget(progress_bar)
-            progress_bar.hide()
-
-    def open_request(self):
-        """Shows a dialog to open a request.
-        """
-        file = open_file_dialog(self,
-                                self.settings.get_request_directory_last_open(),
-                                "Open an existing request", "Request file (*.request)")
-        if file:
-            self.__close_request()
-            folder = os.path.split(file)[0]
-            folders = folder.split("/")
-            fd_with_correct_sep = os.sep.join(folders)
-            tmp_name = os.path.splitext(os.path.basename(file))[0]
-            self.request = Request(fd_with_correct_sep, tmp_name, self.masses,
-                                   self.statusbar, self.settings,
-                                   self.tab_widgets)
-            self.ui.setWindowTitle("{0} - Request: {1}".format(
-                                                       self.title,
-                                                       self.request.get_name()))
-            self.ui.treeWidget.setHeaderLabel(
-                                 "Request: {0}".format(self.request.get_name()))
-            self.__initialize_top_items()
-            self.settings.set_request_directory_last_open(folder)
-
-            self.load_request_samples()
-            self.load_request_measurements()
-            self.load_request_simulations()
-            self.__remove_introduction_tab()
-            self.__set_request_buttons_enabled(True)
-            
-            master_measurement_name = self.request.has_master()
-            nonslaves = self.request.get_nonslaves()
-            if master_measurement_name:
-                master_measurement = None
-                keys = self.request.samples.measurements.measurements.keys()
-                for key in keys:
-                    measurement = self.request.samples.measurements.measurements[key]
-                    if measurement.measurement_name == master_measurement_name:
-                        master_measurement = measurement
-                        self.request.set_master(measurement)
-                        break
-            root = self.treeWidget.invisibleRootItem()
-            # root_child_count = root.childCount()
-            measurement_items = root.child(0)
-            simulation_items = root.child(1)
-
-            for i in range(measurement_items.childCount()):
-                item = measurement_items.child(i)
-                tab_widget = self.tab_widgets[item.tab_id]
-                tab_name = tab_widget.measurement.measurement_name
-                if master_measurement_name and \
-                   item.tab_id == master_measurement.tab_id:
-                    item.setText(0,
-                                 "{0} (master)".format(master_measurement_name))
-                elif tab_name in nonslaves or not master_measurement_name:
-                    item.setText(0, tab_name)
-                else:
-                    item.setText(0, "{0} (slave)".format(tab_name))
-
-            for i in range(simulation_items.childCount()):
-                item = root.child(i)
-                tab_widget = self.tab_widgets[item.tab_id]
-                tab_name = tab_widget.simulation.simulation_name
-                item.setText(0, tab_name)
-
-    def open_request_settings(self):
-        """Opens request settings dialog.
-        """
-        RequestSettingsDialog(self.masses, self.request)
-
-    def remove_tab(self, tab_index):
-        """Remove tab which's close button has been pressed.
-        
-        Args:
-            tab_index: Integer representing index of the current tab
-        """
-        self.ui.tabs.removeTab(tab_index)
-
-    def __add_measurement_to_tree(self, measurement_name, load_data):
-        """Add measurement to tree where it can be opened.
-        
-        Args:
-            measurement_name: A string representing measurement's name.
-            load_data: A boolean representing if measurement data is loaded.
-        """
-        tree_item = QtWidgets.QTreeWidgetItem()
-        tree_item.setText(0, measurement_name)
-        tree_item.tab_id = self.tab_id
-        # tree_item.setIcon(0, self.icon_manager.get_icon("folder_open.svg"))
-        if load_data:
-            self.__change_tab_icon(tree_item, "folder_open.svg")
-        else:
-            self.__change_tab_icon(tree_item, "folder_locked.svg")
-        # self.ui.treeWidget.addTopLevelItem(tree_item)
-        self.measurements_item.addChild(tree_item)
-
-    def __add_simulation_to_tree(self, simulation_name, load_data):
-        """Add measurement to tree where it can be opened.
-
-        Args:
-            measurement_name: A string representing measurement's name.
-            load_data: A boolean representing if measurement data is loaded.
-        """
-        tree_item = QtWidgets.QTreeWidgetItem()
-        tree_item.setText(0, simulation_name)
-        tree_item.tab_id = self.tab_id
-        # tree_item.setIcon(0, self.icon_manager.get_icon("folder_open.svg"))
-        if load_data:
-            self.__change_tab_icon(tree_item, "folder_open.svg")
-        else:
-            self.__change_tab_icon(tree_item, "folder_locked.svg")
-        # self.ui.treeWidget.addTopLevelItem(tree_item)
-        self.simulations_item.addChild(tree_item)
-
-    def __add_new_tab(self, tab_type, filename, sample, progress_bar=None,
-                      file_current=0, file_count=1, load_data=False):
-        """Add new tab into TabWidget. TODO: Simulation included. Should be changed.
-        
-        Adds a new tab into program's tabWidget. Makes a new measurement for 
-        said tab.
-        
-        Args:
-            tab_type: Either "measurement" or "simulation".
-            filename: A string representing measurement file.
-            sample: The sample under which the measurement or simulation is put.
-            progress_bar: A QtWidgets.QProgressBar to be updated.
-            file_current: An integer representing which number is currently being
-                          read. (for GUI)
-            file_count: An integer representing how many files will be loaded.
-            load_data: A boolean representing whether to load data or not. This is
-                       to save time when loading a request and we do not want to
-                       load every measurement.
-        """
-        if progress_bar:
-            progress_bar.setValue((100 / file_count) * file_current)
-            QtCore.QCoreApplication.processEvents(QtCore.QEventLoop.AllEvents)
-
-        if tab_type == "measurement":
-            measurement = self.request.samples.measurements.add_measurement_file(sample, filename, self.tab_id)
-            sample.increase_running_int_measurement_by_1()
-            if measurement:  # TODO: Finish this (load_data)
-                tab = MeasurementTabWidget(self.tab_id, measurement,
-                                           self.masses, self.icon_manager)
-                tab.issueMaster.connect(self.__master_issue_commands)
-
-                tab.setAttribute(QtCore.Qt.WA_DeleteOnClose)
-                self.tab_widgets[self.tab_id] = tab
-                tab.add_log()
-                tab.data_loaded = load_data
-                if load_data:
-                    loading_bar = QtWidgets.QProgressBar()
-                    loading_bar.setMinimum(0)
-                    loading_bar.setMaximum(0)
-                    self.statusbar.addWidget(loading_bar, 1)
-                    loading_bar.show()
-
-                    measurement.load_data()
-                    tab.add_histogram()
-                    self.ui.tabs.addTab(tab, measurement.measurement_name)
-                    self.ui.tabs.setCurrentWidget(tab)
-
-                    loading_bar.hide()
-                    self.statusbar.removeWidget(loading_bar)
-                self.__add_measurement_to_tree(measurement.measurement_name, load_data)
-                self.tab_id += 1
-
-<<<<<<< HEAD
-        if type == "simulation":
-            simulation = self.request.simulations.add_simulation_file(filename, self.tab_id)
-=======
-        if tab_type == "simulation":
-            simulation = self.request.samples.simulations.add_simulation_file(sample, filename, self.tab_id)
-            sample.increase_running_int_simulation_by_1()
->>>>>>> 5a3f6499
-
-            if simulation:  # TODO: Finish this (load_data)
-                tab = SimulationTabWidget(self.request, self.tab_id, simulation,
-                                          self.masses, self.icon_manager)
-                tab.setAttribute(QtCore.Qt.WA_DeleteOnClose)
-                self.tab_widgets[self.tab_id] = tab
-#                tab.add_log()
-                tab.data_loaded = load_data
-                if load_data:
-                    simulation.load_data()
-                    tab.add_simulation_depth_profile()
-                    self.ui.tabs.addTab(tab, simulation.simulation_name)
-                    self.ui.tabs.setCurrentWidget(tab)
-
-                self.__add_simulation_to_tree(simulation.simulation_name, load_data)
-                self.tab_id += 1
-
-    def __change_tab_icon(self, tree_item, icon="folder_open.svg"):
-        """Change tab icon in QTreeWidgetItem.
-        
-        Args:
-            tree_item: A QtWidgets.QTreeWidgetItem class object.
-            icon: A string representing the icon name.
-        """
-        tree_item.setIcon(0, self.icon_manager.get_icon(icon))
-
-    def __close_request(self):
-        """Closes the request for opening a new one.
-        """
-        if self.request:
-            # TODO: Doesn't release memory
-            # Clear the treewidget
-            self.ui.treeWidget.clear()
-            self.ui.tabs.clear()
-            self.request = None
-            self.tab_widgets = {}
-            self.tab_id = 0
-
-    def __make_nonslave_measurement(self):
-        """Exclude selected measurements from slave category.
-        """
-        items = self.ui.treeWidget.selectedItems()
-        if not items:
-            return
-        master = self.request.get_master()
-        # Remove (slave) text from tree titles
-        for item in items:
-            tab_widget = self.tab_widgets[item.tab_id]
-            tabs = tab_widget.measurement
-            tab_name = tabs.measurement_name
-            if master and tab_name != master.measurement_name:
-                self.request.exclude_slave(tabs)
-                item.setText(0, tab_name)
-
-    def __make_slave_measurement(self):
-        """Exclude selected measurements from slave category.
-        """
-        items = self.ui.treeWidget.selectedItems()
-        if not items:
-            return
-        master = self.request.get_master()
-        # Add (slave) text from tree titles
-        for item in items:
-            tab_widget = self.tab_widgets[item.tab_id]
-            tabs = tab_widget.measurement
-            tab_name = tabs.measurement_name
-            if master and tab_name != master.measurement_name:
-                self.request.include_slave(tabs)
-                item.setText(0, "{0} (slave)".format(tab_name))
-
-    def __make_master_measurement(self):
-        """Make selected or first of the selected measurements 
-        a master measurement.
-        """
-        items = self.ui.treeWidget.selectedItems()
-        if not items:
-            return
-        master_tree = items[0]
-        master_tab = self.tab_widgets[master_tree.tab_id]
-        self.request.set_master(master_tab.measurement)
-        # old_master = self.request.get_master()
-        nonslaves = self.request.get_nonslaves()
-        
-        # if old_master:
-        #    old_master_name = old_master.measurement_name
-        #    self.ui.tab_measurements.setTabText(old_master.tab_id, old_master_name)
-        root = self.treeWidget.invisibleRootItem()
-        root_child_count = root.childCount()
-        for i in range(root_child_count):
-            item = root.child(i)
-            tab_widget = self.tab_widgets[item.tab_id]
-            tab_name = tab_widget.measurement.measurement_name
-            if item.tab_id == master_tab.tab_id:
-                item.setText(0, "{0} (master)".format(tab_name))
-            elif tab_name in nonslaves:
-                item.setText(0, tab_name)
-            else:
-                item.setText(0, "{0} (slave)".format(tab_name))
-            tab_widget.toggle_master_button()
-        # master_tab.toggle_master_button()
-        # QtGui.QTabWidget().count()
-        for i in range(self.ui.tabs.count()):
-            tab = self.ui.tabs.widget(i)
-            tab_name = tab.measurement.measurement_name
-            if tab.tab_id == master_tab.tab_id:
-                tab_name = "{0} (master)".format(tab_name)
-                self.ui.tabs.setTabText(tab.tab_id, tab_name)
-            else:
-                self.ui.tabs.setTabText(tab.tab_id, tab_name)
-
-    def __master_issue_commands(self):
-        """Issue commands from master measurement to all slave measurements in 
-        the request.
-        """
-        reply = QtWidgets.QMessageBox.question(self, "Confirmation", "You are about to issue actions from master " +
-                                               "measurement to all slave measurements in the request. This can take " +
-                                               "several minutes. Please wait until notification is shown." +
-                                               "\nDo you wish to continue?", QtWidgets.QMessageBox.Yes |
-                                               QtWidgets.QMessageBox.No, QtWidgets.QMessageBox.Yes)
-        if reply == QtWidgets.QMessageBox.No:
-            return
-        
-        time_start = datetime.now()
-        progress_bar = QtWidgets.QProgressBar()
-        self.statusbar.addWidget(progress_bar, 1)
-        progress_bar.show()
-        nonslaves = self.request.get_nonslaves()
-        master = self.request.get_master()
-        master_tab = self.tab_widgets[master.tab_id]
-        master_name = master.measurement_name
-        directory = master.directory
-        progress_bar.setValue(1)
-        QtCore.QCoreApplication.processEvents(QtCore.QEventLoop.AllEvents) 
-        # Load selections and save cut files
-        # TODO: Make a check for these if identical already -> don't redo.
-        self.request.save_selection(master)
-        progress_bar.setValue(10)
-        QtCore.QCoreApplication.processEvents(QtCore.QEventLoop.AllEvents) 
-        
-        self.request.save_cuts(master)
-        progress_bar.setValue(25)
-        QtCore.QCoreApplication.processEvents(QtCore.QEventLoop.AllEvents) 
-        
-        root = self.treeWidget.invisibleRootItem()
-        root_child_count = root.childCount()
-        i = 1
-        for i in range(root_child_count):
-            item = root.child(i)
-            tab = self.tab_widgets[item.tab_id]
-            tabs = tab.measurement
-            tab_name = tabs.measurement_name
-            if tab_name == master_name or tab_name in nonslaves:
-                continue
-            # Load measurement data if the slave is
-            if not tab.data_loaded:
-                tab.data_loaded = True
-                progress_bar_data = QtWidgets.QProgressBar()
-                self.statusbar.addWidget(progress_bar_data, 1)
-                progress_bar_data.show()
-                progress_bar_data.setValue(5)
-                QtCore.QCoreApplication.processEvents(QtCore.QEventLoop.AllEvents) 
-                
-                tab.measurement.load_data()
-                progress_bar_data.setValue(35)
-                QtCore.QCoreApplication.processEvents(QtCore.QEventLoop.AllEvents) 
-                
-                tab.add_histogram()
-                progress_bar_data.hide()
-                self.statusbar.removeWidget(progress_bar_data)
-                QtCore.QCoreApplication.processEvents(QtCore.QEventLoop.AllEvents)
-                # Update tree item icon to open folder
-                tree_item = None
-                root = self.treeWidget.invisibleRootItem()
-                root_child_count = root.childCount()
-                for j in range(root_child_count):
-                    item = root.child(j)
-                    if item.tab_id == tab.tab_id:
-                        tree_item = item
-                        break
-                if tree_item:
-                    self.__change_tab_icon(tree_item)
-            # Check all widgets of master and do them for slaves.
-            if master_tab.depth_profile_widget and tab.data_loaded:
-                if tab.depth_profile_widget:
-                    tab.del_widget(tab.depth_profile_widget)
-                tab.make_depth_profile(directory, master_name)
-                tab.depth_profile_widget.save_to_file()
-            if master_tab.elemental_losses_widget and tab.data_loaded:
-                if tab.elemental_losses_widget:
-                    tab.del_widget(tab.elemental_losses_widget)
-                tab.make_elemental_losses(directory, master_name)
-                tab.elemental_losses_widget.save_to_file()
-            if master_tab.energy_spectrum_widget and tab.data_loaded:
-                if tab.energy_spectrum_widget:
-                    tab.del_widget(tab.energy_spectrum_widget)
-                tab.make_energy_spectrum(directory, master_name)
-                tab.energy_spectrum_widget.save_to_file()
-            progress_bar.setValue(25 + (i / root_child_count) * 75)
-            QtCore.QCoreApplication.processEvents(QtCore.QEventLoop.AllEvents)
-            i += 1
-        self.statusbar.removeWidget(progress_bar)
-        progress_bar.hide()
-        time_end = datetime.now()
-        time_duration = (time_end - time_start).seconds
-        time_str = timedelta(seconds=time_duration)
-        QtWidgets.QMessageBox.question(self, "Notification", "Master measurement's actions have been issued to slaves. "
-                                       + "\nElapsed time: {0}".format(time_str), QtWidgets.QMessageBox.Ok,
-                                       QtWidgets.QMessageBox.Ok)
-
-    def __open_info_tab(self):
-        """Opens an info tab to the QTabWidget 'tab_measurements' that guides the 
-        user to add a new measurement to the request.
-        """
-        self.ui.tabs.addTab(self.ui.infoTab, "Info")
-
-    def __remove_introduction_tab(self):
-        """Removes an info tab from the QTabWidget 'tab_measurements' that guides
-        the user to create a new request.
-        """
-        index = self.ui.tabs.indexOf(self.ui.introduceTab)
-        if index >= 0:
-            self.ui.tabs.removeTab(index)
-
-    def __remove_master_measurement(self):
-        """Remove master measurement
-        """
-        old_master = self.request.get_master()
-        self.request.set_master()  # No master measurement
-        root = self.treeWidget.invisibleRootItem()
-        root_child_count = root.childCount()
-        for i in range(root_child_count):
-            item = root.child(i)
-            tab_widget = self.tab_widgets[item.tab_id]
-            tab_name = tab_widget.measurement.measurement_name
-            item.setText(0, tab_name)
-            tab_widget.toggle_master_button()
-        if old_master:
-            measurement_name = old_master.measurement_name
-            self.ui.tabs.setTabText(old_master.tab_id, measurement_name)
-            old_master_tab = self.tab_widgets[old_master.tab_id]
-            old_master_tab.toggle_master_button()
-        self.request.set_master()  # No master measurement
-
-    def __remove_info_tab(self):
-        """Removes an info tab from the QTabWidget 'tab_measurements' that guides
-        the user to add a new measurement to the request.
-        """
-        index = self.ui.tabs.indexOf(self.ui.infoTab)
-        if index >= 0:
-            self.ui.tabs.removeTab(index)
-
-    def __set_icons(self):
-        """Adds icons to the main window.
-        """
-        self.icon_manager.set_icon(self.ui.requestSettingsButton, "gear.svg")
-        self.icon_manager.set_icon(self.ui.globalSettingsButton, "gear.svg")
-        self.icon_manager.set_icon(self.ui.actionNew_Request, "file.svg")
-        self.icon_manager.set_icon(self.ui.actionOpen_Request, "folder_open.svg")
-        self.icon_manager.set_icon(self.ui.actionSave_Request, "amarok_save.svg")
-        self.icon_manager.set_icon(self.ui.actionNew_Measurement, "log.svg")
-
-    def __set_request_buttons_enabled(self, state=False):
-        """Enables 'request settings', 'save request' and 'new measurement' buttons.
-           Enables simulation related buttons.
-        Args:
-            state: True/False enables or disables buttons
-        """
-        self.ui.requestSettingsButton.setEnabled(state)
-        self.ui.actionSave_Request.setEnabled(state)
-        self.ui.actionNew_Measurement.setEnabled(state)
-        self.ui.actionNew_measurement_2.setEnabled(state)
-        self.ui.menuImport.setEnabled(state)
-        self.ui.actionRequest_Settings.setEnabled(state)
-        # TODO: Should these only be enabled when there is measurement open?
-        self.ui.actionAnalyze_elemental_losses.setEnabled(state)
-        self.ui.actionCreate_energy_spectrum.setEnabled(state)
-        self.ui.actionCreate_depth_profile.setEnabled(state)
-
-        # enable simulation buttons
-        self.ui.actionNew_Simulation.setEnabled(state)
-        self.ui.actionNew_Simulation_2.setEnabled(state)
-        self.ui.actionImport_simulation.setEnabled(state)
-
-        # enable simulation energy spectra button
-        self.ui.actionCreate_energy_spectrum_sim.setEnabled(state)
-
-    def __tab_exists(self, tab_id):
-        """Check if there is an open tab with the tab_id (identifier).
-        
-        Args:
-            tab_id: Identifier (int) for the MeasurementTabWidget
-            
-        Returns:
-            True if tab is found, False if not
-        """
-        # Try to find the clicked item from QTabWidget.
-        for i in range(0, self.ui.tabs.count()):
-            if self.ui.tabs.widget(i).tab_id == tab_id:
-                return True
-        return False
-
-    def __open_manual(self):
-        """Open user manual.
-        """
-        manual_filename = os.path.join("manual", "Potku-manual.pdf")
-        used_os = platform.system()
-        try:
-            if used_os == "Windows":
-                os.startfile(manual_filename)
-            elif used_os == "Linux":
-                subprocess.call(("xdg-open", manual_filename))
-            elif used_os == "Darwin":
-                subprocess.call(("open", manual_filename))
-        except FileNotFoundError:
-            QtWidgets.QMessageBox.question(self, "Not found", "There is no manual to be found!",
-                                           QtWidgets.QMessageBox.Ok, QtWidgets.QMessageBox.Ok)
-
-
-def main():
-    """Main function
-    """
-    app = QtWidgets.QApplication(sys.argv)
-    window = Potku()
-    window.show()
-    sys.exit(app.exec_())
-
-
-if __name__ == "__main__":
-    main()
+# coding=utf-8
+"""
+Created on 21.3.2013
+Updated on 9.4.2018
+
+Potku is a graphical user interface for analyzation and 
+visualization of measurement data collected from a ToF-ERD 
+telescope. For physics calculations Potku uses external 
+analyzation components.  
+Copyright (C) Jarkko Aalto, Timo Konu, Samuli Kärkkäinen, Samuli Rahkonen and 
+Miika Raunio
+
+This program is free software; you can redistribute it and/or
+modify it under the terms of the GNU General Public License
+as published by the Free Software Foundation; either version 2
+of the License, or (at your option) any later version.
+
+This program is distributed in the hope that it will be useful,
+but WITHOUT ANY WARRANTY; without even the implied warranty of
+MERCHANTABILITY or FITNESS FOR A PARTICULAR PURPOSE.  See the
+
+GNU General Public License for more details.
+
+You should have received a copy of the GNU General Public License
+along with this program (file named 'LICENCE').
+"""
+__author__ = "Jarkko Aalto \n Timo Konu \n Samuli Kärkkäinen \n Samuli Rahkonen \n Miika Raunio \n" \
+             "Severi Jääskeläinen \n Samuel Kaiponen \n Heta Rekilä \n Sinikka Siironen"
+__version__ = "2.0"
+
+import gc
+import os
+import shutil
+import sys
+import platform
+import subprocess
+from datetime import datetime, timedelta
+from PyQt5 import QtWidgets, QtCore, uic
+
+from dialogs.about import AboutDialog
+from dialogs.global_settings import GlobalSettingsDialog
+from dialogs.measurement.import_binary import ImportDialogBinary
+from dialogs.measurement.import_measurement import ImportMeasurementsDialog
+from dialogs.request_settings import RequestSettingsDialog
+from dialogs.new_request import RequestNewDialog
+from dialogs.simulation.new_simulation import SimulationNewDialog
+from modules.general_functions import open_file_dialog
+from modules.global_settings import GlobalSettings
+from modules.icon_manager import IconManager
+from modules.masses import Masses
+from modules.request import Request
+from widgets.measurement.tab import MeasurementTabWidget
+from widgets.simulation.tab import SimulationTabWidget
+
+
+class Potku(QtWidgets.QMainWindow):
+    """Potku is main window class.
+    """
+    
+    def __init__(self):
+        """Init main window for Potku.
+        """
+        super().__init__()
+        self.ui = uic.loadUi(os.path.join("ui_files", "ui_main_window.ui"), self)
+        self.title = self.ui.windowTitle()
+        self.ui.treeWidget.setHeaderLabel("")
+        
+        self.icon_manager = IconManager()
+        self.settings = GlobalSettings()
+        self.request = None
+        self.masses = Masses(os.path.join("external", "Potku-data", "masses.dat"))
+        self.potku_bin_dir = os.getcwd()
+        
+        # Holds references to all the tab widgets in "tab_measurements" 
+        # (even when they are removed from the QTabWidget)
+        self.tab_widgets = {}
+        self.tab_id = 0  # identification for each tab
+
+        # Set up connections within UI
+        self.ui.actionNew_Measurement.triggered.connect(self.open_new_measurement)
+        self.ui.requestSettingsButton.clicked.connect(self.open_request_settings)
+        self.ui.globalSettingsButton.clicked.connect(self.open_global_settings)
+        self.ui.tabs.tabCloseRequested.connect(self.remove_tab)
+        self.ui.treeWidget.itemDoubleClicked.connect(self.focus_selected_tab)
+        
+        self.ui.requestNewButton.clicked.connect(self.make_new_request)
+        self.ui.requestOpenButton.clicked.connect(self.open_request)
+        self.ui.actionNew_Request.triggered.connect(self.make_new_request)
+        self.ui.actionOpen_Request.triggered.connect(self.open_request)
+        self.ui.addNewMeasurementButton.clicked.connect(self.open_new_measurement)
+        self.ui.actionNew_measurement_2.triggered.connect(self.open_new_measurement)
+        self.ui.actionImport_pelletron.triggered.connect(self.import_pelletron)
+        self.ui.actionBinary_data_lst.triggered.connect(self.import_binary)
+        self.ui.action_manual.triggered.connect(self.__open_manual)
+        
+        self.ui.actionSave_cuts.triggered.connect(
+                                self.current_measurement_save_cuts)
+        self.ui.actionAnalyze_elemental_losses.triggered.connect(
+                                self.current_measurement_analyze_elemental_losses)
+        self.ui.actionCreate_energy_spectrum.triggered.connect(
+                                self.current_measurement_create_energy_spectrum)
+        self.ui.actionCreate_depth_profile.triggered.connect(
+                                self.current_measurement_create_depth_profile)
+        self.ui.actionGlobal_Settings.triggered.connect(self.open_global_settings)
+        self.ui.actionRequest_Settings.triggered.connect(self.open_request_settings)
+        self.ui.actionAbout.triggered.connect(self.open_about_dialog)
+        
+        self.ui.actionNew_Request_2.triggered.connect(self.make_new_request)
+        self.ui.actionOpen_Request_2.triggered.connect(self.open_request)
+        self.ui.actionExit.triggered.connect(self.close)
+        
+        self.ui.menuImport.setEnabled(False)
+        self.panel_shown = True
+        self.ui.hidePanelButton.clicked.connect(lambda: self.hide_panel())
+
+        # Set up simulation connections within UI
+        self.ui.actionNew_Simulation.triggered.connect(self.create_new_simulation)
+        self.ui.actionNew_Simulation_2.triggered.connect(self.create_new_simulation)
+        self.ui.actionImport_simulation.triggered.connect(self.import_simulation)
+        self.ui.actionCreate_energy_spectrum_sim.triggered.connect(self.current_simulation_create_energy_spectrum)
+        self.ui.addNewSimulationButton.clicked.connect(self.create_new_simulation)
+
+        # Set up report tool connection in UI
+        self.ui.actionCreate_report.triggered.connect(self.create_report)
+
+        # Add the context menu to the treewidget.
+        # PyCharm can't find reference, but they do work
+        delete_measurement = QtWidgets.QAction("Delete", self.ui.treeWidget)
+        delete_measurement.triggered.connect(self.delete_selections)
+        master_measurement = QtWidgets.QAction("Make master", self.ui.treeWidget)
+        master_measurement.triggered.connect(self.__make_master_measurement)
+        master_measurement_rem = QtWidgets.QAction("Remove master", self.ui.treeWidget)
+        master_measurement_rem.triggered.connect(self.__remove_master_measurement)
+        slave_measurement = QtWidgets.QAction("Exclude from slaves", self.ui.treeWidget)
+        slave_measurement.triggered.connect(self.__make_nonslave_measurement)
+        slave_measurement_rem = QtWidgets.QAction("Include as slave", self.ui.treeWidget)
+        slave_measurement_rem.triggered.connect(self.__make_slave_measurement)
+        self.ui.treeWidget.setContextMenuPolicy(QtCore.Qt.ActionsContextMenu)
+        self.ui.treeWidget.addAction(master_measurement)
+        self.ui.treeWidget.addAction(master_measurement_rem)
+        # self.ui.treeWidget.addSeparator() TODO: This should have separator
+        # but doesn't work for QTreeWidget().
+        self.ui.treeWidget.addAction(slave_measurement)
+        self.ui.treeWidget.addAction(slave_measurement_rem)
+        # self.ui.treeWidget.addSeparator() TODO: This should have separator
+        # but doesn't work for QTreeWidget().
+        self.ui.treeWidget.addAction(delete_measurement)
+        
+        # Set up styles for main window 
+        bg_blue = "images/background_blue.svg"  # Cannot use os.path.join (PyQT+css)
+        bg_green = "images/background_green.svg"
+        style_intro = "QWidget#introduceTab {border-image: url(" + bg_blue + ");}"
+        style_mesinfo = ("QWidget#infoTab {border-image: url(" +
+                         bg_green + ");}")
+        self.ui.introduceTab.setStyleSheet(style_intro)
+        self.ui.infoTab.setStyleSheet(style_mesinfo)
+        self.__remove_info_tab()
+        
+        self.ui.setWindowIcon(self.icon_manager.get_icon("potku_icon.ico"))        
+        
+        # Set main window's icons to place
+        self.__set_icons()
+        self.ui.showMaximized()
+
+    def __initialize_top_items(self):
+        """
+        Makes the top item visible in the tree of the UI.
+        """
+        self.measurements_item = QtWidgets.QTreeWidgetItem()
+        self.simulations_item = QtWidgets.QTreeWidgetItem()
+        self.measurements_item.setText(0, "Measurements")
+        self.simulations_item.setText(0, "Simulations")
+        self.__change_tab_icon(self.measurements_item, "folder_locked.svg")
+        self.__change_tab_icon(self.simulations_item, "folder_locked.svg")
+        self.ui.treeWidget.addTopLevelItem(self.measurements_item)
+        self.ui.treeWidget.addTopLevelItem(self.simulations_item)
+
+    def create_report(self):
+        """
+        Opens a dialog for making a report.
+        """
+        # TODO: Replace this with the actual dialog call.
+        QtWidgets.QMessageBox.critical(self, "Error", "Report tool not yet implemented!", QtWidgets.QMessageBox.Ok,
+                                       QtWidgets.QMessageBox.Ok)
+
+    def current_measurement_create_depth_profile(self):
+        """Opens the depth profile analyzation tool for the current open 
+        measurement tab widget.
+        """
+        widget = self.ui.tabs.currentWidget()
+        if hasattr(widget, "measurement"):
+            widget.open_depth_profile(widget)
+        else:
+            QtWidgets.QMessageBox.question(self, "Notification", "An open measurement is required to do this action.",
+                                           QtWidgets.QMessageBox.Ok, QtWidgets.QMessageBox.Ok)
+
+    def current_measurement_analyze_elemental_losses(self):
+        """Opens the element losses analyzation tool for the current open 
+        measurement tab widget.
+        """
+        widget = self.ui.tabs.currentWidget()
+        if hasattr(widget, "measurement"):
+            widget.open_element_losses(widget)
+        else:
+            QtWidgets.QMessageBox.question(self, "Notification", "An open measurement is required to do this action.",
+                                           QtWidgets.QMessageBox.Ok, QtWidgets.QMessageBox.Ok)
+
+    def current_measurement_create_energy_spectrum(self):
+        """Opens the energy spectrum analyzation tool for the current open 
+        measurement tab widget.
+        """
+        widget = self.ui.tabs.currentWidget()
+        if hasattr(widget, "measurement"):
+            widget.open_energy_spectrum(widget)
+        else:
+            QtWidgets.QMessageBox.question(self, "Notification", "An open measurement is required to do this action.",
+                                           QtWidgets.QMessageBox.Ok, QtWidgets.QMessageBox.Ok)
+
+    def current_measurement_save_cuts(self):
+        """Saves the current open measurement tab widget's selected cuts 
+        to cut files.
+        """
+        widget = self.ui.tabs.currentWidget()
+        if hasattr(widget, "measurement"):
+            widget.measurement_save_cuts()
+        else:
+            QtWidgets.QMessageBox.question(self, "Notification", "An open measurement is required to do this action.",
+                                           QtWidgets.QMessageBox.Ok, QtWidgets.QMessageBox.Ok)
+
+    def current_simulation_create_energy_spectrum(self):
+        """
+        Opens the energy spectrum analyzation tool for the current open
+        simulation tab widget.
+        """
+        widget = self.ui.tabs.currentWidget()
+        if hasattr(widget, "simulation"):
+            widget.open_energy_spectrum(widget)
+        else:
+            QtWidgets.QMessageBox.question(self, "Notification", "An open simulation is required to do this action.",
+                                           QtWidgets.QMessageBox.Ok, QtWidgets.QMessageBox.Ok)
+    
+    def delete_selections(self):
+        """Deletes the selected tree widget items.
+        """
+        # TODO: Memory isn't released correctly. Maybe because of matplotlib.
+        # TODO: Remove 'measurement_tab_widgets' variable and add tab reference
+        # to treewidgetitem.
+        selected_tabs = [self.tab_widgets[item.tab_id] for
+                         item in self.ui.treeWidget.selectedItems()]
+        if selected_tabs:  # Ask user a confirmation.
+            reply = QtWidgets.QMessageBox.question(self, "Confirmation", "Deleting selected measurements will delete"
+                                                   + " all files and folders under selected measurement directories."
+                                                   + "\n\nAre you sure you want to delete selected measurements?",
+                                                   QtWidgets.QMessageBox.Yes | QtWidgets.QMessageBox.No |
+                                                   QtWidgets.QMessageBox.Cancel,
+                                                   QtWidgets.QMessageBox.Cancel)
+            if reply == QtWidgets.QMessageBox.No or reply == QtWidgets.QMessageBox.Cancel:
+                return  # If clicked Yes, then continue normally
+        
+        for tab in selected_tabs:
+            measurement = self.request.samples.measurements.get_key_value(tab.tab_id)
+            try:
+                # Close and remove logs
+                measurement.remove_and_close_log(measurement.defaultlog)
+                measurement.remove_and_close_log(measurement.errorlog)
+                
+                # Remove measurement's directory tree
+                shutil.rmtree(measurement.directory)
+                os.remove(os.path.join(self.request.directory,
+                                       measurement.measurement_file))
+            except:
+                print("Error with removing files")
+                QtWidgets.QMessageBox.question(self, "Confirmation", "Problem with deleting files.",
+                                               QtWidgets.QMessageBox.Ok, QtWidgets.QMessageBox.Ok)
+                measurement.set_loggers()
+                return
+            
+            self.request.samples.measurements.remove_by_tab_id(tab.tab_id)
+            remove_index = self.ui.tabs.indexOf(tab)
+            self.remove_tab(remove_index)  # Remove measurement from open tabs 
+            
+            tab.histogram.matplotlib.delete()
+            tab.elemental_losses_widget.matplotlib.delete()
+            tab.energy_spectrum_widget.matplotlib.delete()
+            tab.depth_profile_widget.matplotlib.delete()
+            
+            tab.mdiArea.closeAllSubWindows()
+            del self.tab_widgets[tab.tab_id]
+            tab.close() 
+            tab.deleteLater()
+            
+        # Remove selected from tree widget
+        root = self.ui.treeWidget.invisibleRootItem()
+        for item in self.ui.treeWidget.selectedItems():
+            (item.parent() or root).removeChild(item)
+        gc.collect()  # Suggest garbage collector to clean.
+
+    def focus_selected_tab(self, clicked_item):
+        """Focus to selected tab (in tree widget) and if it isn't open, open it.
+        
+        Args:
+            clicked_item: TreeWidgetItem with tab_id attribute (int) that connects
+            the item to the corresponding MeasurementTabWidget
+        """
+        # TODO: This doesn't work. There is no list/dictionary of references to the
+        # tab widgets once they are removed from the QTabWidget. 
+        # tab = self.request_measurements[clicked_item.tab_id]
+        tab = self.tab_widgets[clicked_item.tab_id]
+
+        if type(tab) is MeasurementTabWidget:
+            name = tab.measurement.measurement_name
+
+            # Check that the data is read.
+            if not tab.data_loaded:
+                tab.data_loaded = True
+                progress_bar = QtWidgets.QProgressBar()
+                loading_bar = QtWidgets.QProgressBar()
+                loading_bar.setMinimum(0)
+                loading_bar.setMaximum(0)
+                self.statusbar.addWidget(progress_bar, 1)
+                self.statusbar.addWidget(loading_bar, 2)
+                progress_bar.show()
+                loading_bar.show()
+                progress_bar.setValue(5)
+                QtCore.QCoreApplication.processEvents(QtCore.QEventLoop.AllEvents)
+
+                tab.measurement.load_data()
+                progress_bar.setValue(35)
+                QtCore.QCoreApplication.processEvents(QtCore.QEventLoop.AllEvents)
+
+                tab.add_histogram()
+                loading_bar.hide()
+                self.statusbar.removeWidget(loading_bar)
+
+                progress_bar.setValue(50)
+                QtCore.QCoreApplication.processEvents(QtCore.QEventLoop.AllEvents)
+                tab.check_previous_state_files(progress_bar)  # Load previous states.
+                self.statusbar.removeWidget(progress_bar)
+                progress_bar.hide()
+                self.__change_tab_icon(clicked_item)
+                master_mea = tab.measurement.request.get_master()
+                if master_mea and tab.measurement.measurement_name == master_mea.measurement_name:
+                    name = "{0} (master)".format(name)
+
+        elif type(tab) is SimulationTabWidget:
+            name = tab.simulation.simulation_name
+
+            # Check that the data is read.
+            if not tab.data_loaded:
+                tab.data_loaded = True
+                tab.simulation.load_data()
+                tab.add_simulation_depth_profile()
+                self.__change_tab_icon(clicked_item)
+        else:
+            raise TabError("No such tab widget")
+        
+        # Check that the tab to be focused exists.
+        if not self.__tab_exists(clicked_item.tab_id): 
+            self.ui.tabs.addTab(tab, name)
+        self.ui.tabs.setCurrentWidget(tab)
+
+    def hide_panel(self, enable_hide=None):
+        """Sets the frame (including measurement navigation view, global 
+        settings and request settings buttons) visible.
+        
+        Args:
+            enable_hide: If True, sets the frame visible and vice versa. 
+            If not given, sets the frame visible or hidden depending its 
+            previous state.
+        """
+        if enable_hide is not None:
+            self.panel_shown = enable_hide
+        else:
+            self.panel_shown = not self.panel_shown    
+        if self.panel_shown:
+            self.ui.hidePanelButton.setText("<")
+        else:
+            self.ui.hidePanelButton.setText(">")
+
+        self.ui.frame.setVisible(self.panel_shown)
+
+    def import_pelletron(self):
+        """Import Pelletron's measurements into request.
+        
+        Import Pelletron's measurements from 
+        """
+        if not self.request:
+            return
+        import_dialog = ImportMeasurementsDialog(self.request,
+                                                 self.icon_manager,
+                                                 self.statusbar,
+                                                 self)  # For loading measurements.
+        if import_dialog.imported:
+            self.__remove_info_tab()
+
+    def import_binary(self):
+        """Import binary measurements into request.
+        
+        Import binary measurements from 
+        """
+        if not self.request:
+            return
+        import_dialog = ImportDialogBinary(self.request,
+                                           self.icon_manager,
+                                           self.statusbar,
+                                           self)  # For loading measurements.
+        if import_dialog.imported:
+            self.__remove_info_tab()
+
+    def import_simulation(self):
+        """
+        Opens a file dialog for selecting simulation to import.
+        Opens selected simulation in Potku.
+        """
+        if not self.request:
+            return
+        # TODO: What type of file should be opened? This may other method than open_file_dialog
+        filename = open_file_dialog(self, self.request.directory, "Select a simulation to load",
+                                    "Simulation (*.smthn)")
+        # TODO: create necessary tab widget etc.
+        if filename:
+            QtWidgets.QMessageBox.critical(self, "Error", "Simulation import not yet implemented!",
+                                           QtWidgets.QMessageBox.Ok, QtWidgets.QMessageBox.Ok)
+
+    def load_request_measurements(self, measurements=[]):
+        """Load measurement files in the request.
+        
+        Args:
+            measurements: A list representing loadable measurements when importing
+                          measurements to the request.
+        """
+        # TODO: fix this for import_binary.py and import_measurement.py
+        if measurements:
+            samples_with_measurements = measurements
+            load_data = True
+        else:
+            # a dict with the sample as a key, and measurements in the value as a list
+            samples_with_measurements = self.request.samples.get_samples_and_measurements()
+            load_data = False
+        progress_bar = QtWidgets.QProgressBar()
+        self.statusbar.addWidget(progress_bar, 1)
+        progress_bar.show()
+        
+        count = len(samples_with_measurements)
+        dirtyinteger = 0
+        for sample, measurements in samples_with_measurements.items():
+            for measurement_file in measurements:
+                self.__add_new_tab("measurement", measurement_file, sample, progress_bar,
+                                   dirtyinteger, count, load_data=load_data)
+                dirtyinteger += 1
+
+        self.statusbar.removeWidget(progress_bar)
+        progress_bar.hide()
+
+    def load_request_samples(self):
+        """"Load sample files in the request.
+        """
+        sample_paths_in_request = self.request.get_samples_files()
+        if sample_paths_in_request:
+            for sample_path in sample_paths_in_request:
+                self.request.samples.add_sample_file(sample_path)
+            self.request.increase_running_int_by_1()
+        # TODO: update widget tree with the uploaded samples
+
+    def load_request_simulations(self, simulations=[]):
+        """Load simulation files in the request.
+
+        Args:
+            simulations: A list representing loadable simulation when importing
+                          simulation to the request.
+        """
+        if simulations:
+            samples_with_measurements = simulations
+            load_data = True
+        else:
+            samples_with_measurements = self.request.samples.get_samples_and_simulations()
+            load_data = False
+        progress_bar = QtWidgets.QProgressBar()
+        self.statusbar.addWidget(progress_bar, 1)
+        progress_bar.show()
+
+        count = len(samples_with_measurements)
+        dirtyinteger = 0
+        for sample, simulations in samples_with_measurements.items():
+            for simulation_file in simulations:
+                self.__add_new_tab("simulation", simulation_file, sample, progress_bar,
+                                   dirtyinteger, count, load_data=load_data)
+                dirtyinteger += 1
+
+        self.statusbar.removeWidget(progress_bar)
+        progress_bar.hide()
+
+    def make_new_request(self):
+        """Opens a dialog for creating a new request.
+        """
+        dialog = RequestNewDialog(self)  # The directory for request is already created after this
+
+        # TODO: regex check for directory. I.E. do not allow asd/asd
+        if dialog.directory:
+            self.__close_request()
+            title = "{0} - Request: {1}".format(self.title, dialog.name)
+            self.ui.setWindowTitle(title)
+
+            self.ui.treeWidget.setHeaderLabel("Request: {0}".format(dialog.name))
+            self.__initialize_top_items()
+
+            self.request = Request(dialog.directory, dialog.name, self.masses,
+                                   self.statusbar, self.settings,
+                                   self.tab_widgets)
+            self.settings.set_request_directory_last_open(dialog.directory)
+            # Request made, close introduction tab
+            self.__remove_introduction_tab()
+            self.__open_info_tab()
+            self.__set_request_buttons_enabled(True)
+
+    def open_about_dialog(self):
+        """Show Potku program about dialog.
+        """
+        AboutDialog()
+
+    def open_global_settings(self):
+        """Opens global settings dialog.
+        """
+        GlobalSettingsDialog(self.masses, self.settings)
+
+    def open_new_measurement(self):
+        """Opens file an open dialog and if filename is given opens new measurement 
+        from it.
+        """
+        if not self.request:
+            return
+        filename = open_file_dialog(self,
+                                    self.request.directory,
+                                    "Select a measurement to load",
+                                    "Raw Measurement (*.asc)")
+        if filename:
+            try:
+                self.ui.tabs.removeTab(self.ui.tabs.indexOf(
+                                                   self.measurement_info_tab))
+            except: 
+                pass  # If there is no info tab, no need to worry about.
+                # print("Can't find an info tab to remove")
+            progress_bar = QtWidgets.QProgressBar()
+            self.statusbar.addWidget(progress_bar, 1)
+            progress_bar.show()
+
+            name_prefix = "Sample_"
+            sample_path = os.path.join(self.request.directory, name_prefix + self.request.get_running_int())
+            new_sample = self.request.samples.add_sample_file(sample_path)
+            self.request.increase_running_int_by_1()
+
+            self.__add_new_tab("measurement", filename, new_sample, progress_bar, load_data=True)
+            self.__remove_info_tab()
+            self.statusbar.removeWidget(progress_bar)
+            progress_bar.hide()
+
+    def create_new_simulation(self):
+        """
+        Opens a dialog for creating a new simulation.
+        """
+        dialog = SimulationNewDialog()
+
+        # filename = dialog.name
+        # if filename:
+        #     try:
+        #         self.ui.tabs.removeTab(self.ui.tabs.indexOf(
+        #             self.measurement_info_tab))
+        #     except:
+        #         pass  # If there is no info tab, no need to worry about.
+        #         # print("Can't find an info tab to remove")
+        #
+        simulation_name = dialog.name
+        if simulation_name:
+            progress_bar = QtWidgets.QProgressBar()
+            self.statusbar.addWidget(progress_bar, 1)
+            progress_bar.show()
+
+            # self.__add_new_tab("simulation", filename, progress_bar, load_data=False)
+            # self.__add_new_tab("simulation", "tiedosto", progress_bar, load_data=False)
+            name_prefix = "Sample_"
+            sample_path = os.path.join(self.request.directory, name_prefix + self.request.get_running_int())
+            new_sample = self.request.samples.add_sample_file(sample_path)
+
+            self.__add_new_tab("simulation", dialog.name, new_sample, progress_bar, load_data=False)
+            self.__remove_info_tab()
+            self.statusbar.removeWidget(progress_bar)
+            progress_bar.hide()
+
+    def open_request(self):
+        """Shows a dialog to open a request.
+        """
+        file = open_file_dialog(self,
+                                self.settings.get_request_directory_last_open(),
+                                "Open an existing request", "Request file (*.request)")
+        if file:
+            self.__close_request()
+            folder = os.path.split(file)[0]
+            folders = folder.split("/")
+            fd_with_correct_sep = os.sep.join(folders)
+            tmp_name = os.path.splitext(os.path.basename(file))[0]
+            self.request = Request(fd_with_correct_sep, tmp_name, self.masses,
+                                   self.statusbar, self.settings,
+                                   self.tab_widgets)
+            self.ui.setWindowTitle("{0} - Request: {1}".format(
+                                                       self.title,
+                                                       self.request.get_name()))
+            self.ui.treeWidget.setHeaderLabel(
+                                 "Request: {0}".format(self.request.get_name()))
+            self.__initialize_top_items()
+            self.settings.set_request_directory_last_open(folder)
+
+            self.load_request_samples()
+            self.load_request_measurements()
+            self.load_request_simulations()
+            self.__remove_introduction_tab()
+            self.__set_request_buttons_enabled(True)
+            
+            master_measurement_name = self.request.has_master()
+            nonslaves = self.request.get_nonslaves()
+            if master_measurement_name:
+                master_measurement = None
+                keys = self.request.samples.measurements.measurements.keys()
+                for key in keys:
+                    measurement = self.request.samples.measurements.measurements[key]
+                    if measurement.measurement_name == master_measurement_name:
+                        master_measurement = measurement
+                        self.request.set_master(measurement)
+                        break
+            root = self.treeWidget.invisibleRootItem()
+            # root_child_count = root.childCount()
+            measurement_items = root.child(0)
+            simulation_items = root.child(1)
+
+            for i in range(measurement_items.childCount()):
+                item = measurement_items.child(i)
+                tab_widget = self.tab_widgets[item.tab_id]
+                tab_name = tab_widget.measurement.measurement_name
+                if master_measurement_name and \
+                   item.tab_id == master_measurement.tab_id:
+                    item.setText(0,
+                                 "{0} (master)".format(master_measurement_name))
+                elif tab_name in nonslaves or not master_measurement_name:
+                    item.setText(0, tab_name)
+                else:
+                    item.setText(0, "{0} (slave)".format(tab_name))
+
+            for i in range(simulation_items.childCount()):
+                item = root.child(i)
+                tab_widget = self.tab_widgets[item.tab_id]
+                tab_name = tab_widget.simulation.simulation_name
+                item.setText(0, tab_name)
+
+    def open_request_settings(self):
+        """Opens request settings dialog.
+        """
+        RequestSettingsDialog(self.masses, self.request)
+
+    def remove_tab(self, tab_index):
+        """Remove tab which's close button has been pressed.
+        
+        Args:
+            tab_index: Integer representing index of the current tab
+        """
+        self.ui.tabs.removeTab(tab_index)
+
+    def __add_measurement_to_tree(self, measurement_name, load_data):
+        """Add measurement to tree where it can be opened.
+        
+        Args:
+            measurement_name: A string representing measurement's name.
+            load_data: A boolean representing if measurement data is loaded.
+        """
+        tree_item = QtWidgets.QTreeWidgetItem()
+        tree_item.setText(0, measurement_name)
+        tree_item.tab_id = self.tab_id
+        # tree_item.setIcon(0, self.icon_manager.get_icon("folder_open.svg"))
+        if load_data:
+            self.__change_tab_icon(tree_item, "folder_open.svg")
+        else:
+            self.__change_tab_icon(tree_item, "folder_locked.svg")
+        # self.ui.treeWidget.addTopLevelItem(tree_item)
+        self.measurements_item.addChild(tree_item)
+
+    def __add_simulation_to_tree(self, simulation_name, load_data):
+        """Add measurement to tree where it can be opened.
+
+        Args:
+            measurement_name: A string representing measurement's name.
+            load_data: A boolean representing if measurement data is loaded.
+        """
+        tree_item = QtWidgets.QTreeWidgetItem()
+        tree_item.setText(0, simulation_name)
+        tree_item.tab_id = self.tab_id
+        # tree_item.setIcon(0, self.icon_manager.get_icon("folder_open.svg"))
+        if load_data:
+            self.__change_tab_icon(tree_item, "folder_open.svg")
+        else:
+            self.__change_tab_icon(tree_item, "folder_locked.svg")
+        self.ui.treeWidget.addTopLevelItem(tree_item)
+        self.simulations_item.addChild(tree_item)
+
+    def __add_new_tab(self, tab_type, filename, sample, progress_bar=None,
+                      file_current=0, file_count=1, load_data=False):
+        """Add new tab into TabWidget. TODO: Simulation included. Should be changed.
+        
+        Adds a new tab into program's tabWidget. Makes a new measurement for 
+        said tab.
+        
+        Args:
+            tab_type: Either "measurement" or "simulation".
+            filename: A string representing measurement file.
+            sample: The sample under which the measurement or simulation is put.
+            progress_bar: A QtWidgets.QProgressBar to be updated.
+            file_current: An integer representing which number is currently being
+                          read. (for GUI)
+            file_count: An integer representing how many files will be loaded.
+            load_data: A boolean representing whether to load data or not. This is
+                       to save time when loading a request and we do not want to
+                       load every measurement.
+        """
+        if progress_bar:
+            progress_bar.setValue((100 / file_count) * file_current)
+            QtCore.QCoreApplication.processEvents(QtCore.QEventLoop.AllEvents)
+
+        if tab_type == "measurement":
+            measurement = self.request.samples.measurements.add_measurement_file(sample, filename, self.tab_id)
+            sample.increase_running_int_measurement_by_1()
+            if measurement:  # TODO: Finish this (load_data)
+                tab = MeasurementTabWidget(self.tab_id, measurement,
+                                           self.masses, self.icon_manager)
+                tab.issueMaster.connect(self.__master_issue_commands)
+
+                tab.setAttribute(QtCore.Qt.WA_DeleteOnClose)
+                self.tab_widgets[self.tab_id] = tab
+                tab.add_log()
+                tab.data_loaded = load_data
+                if load_data:
+                    loading_bar = QtWidgets.QProgressBar()
+                    loading_bar.setMinimum(0)
+                    loading_bar.setMaximum(0)
+                    self.statusbar.addWidget(loading_bar, 1)
+                    loading_bar.show()
+
+                    measurement.load_data()
+                    tab.add_histogram()
+                    self.ui.tabs.addTab(tab, measurement.measurement_name)
+                    self.ui.tabs.setCurrentWidget(tab)
+
+                    loading_bar.hide()
+                    self.statusbar.removeWidget(loading_bar)
+                self.__add_measurement_to_tree(measurement.measurement_name, load_data)
+                self.tab_id += 1
+
+        if tab_type == "simulation":
+            simulation = self.request.samples.simulations.add_simulation_file(sample, filename, self.tab_id)
+            sample.increase_running_int_simulation_by_1()
+
+            if simulation:  # TODO: Finish this (load_data)
+                tab = SimulationTabWidget(self.request, self.tab_id, simulation,
+                                          self.masses, self.icon_manager)
+                tab.issueMaster.connect(self.__master_issue_commands)
+
+                tab.setAttribute(QtCore.Qt.WA_DeleteOnClose)
+                self.tab_widgets[self.tab_id] = tab
+                # tab.add_log()
+                tab.data_loaded = load_data
+                if load_data:
+                    simulation.load_data()
+                    tab.add_simulation_depth_profile()
+                    self.ui.tabs.addTab(tab, simulation.simulation_name)
+                    self.ui.tabs.setCurrentWidget(tab)
+
+                self.__add_simulation_to_tree(simulation.simulation_name, load_data)
+                self.tab_id += 1
+
+    def __change_tab_icon(self, tree_item, icon="folder_open.svg"):
+        """Change tab icon in QTreeWidgetItem.
+        
+        Args:
+            tree_item: A QtWidgets.QTreeWidgetItem class object.
+            icon: A string representing the icon name.
+        """
+        tree_item.setIcon(0, self.icon_manager.get_icon(icon))
+
+    def __close_request(self):
+        """Closes the request for opening a new one.
+        """
+        if self.request:
+            # TODO: Doesn't release memory
+            # Clear the treewidget
+            self.ui.treeWidget.clear()
+            self.ui.tabs.clear()
+            self.request = None
+            self.tab_widgets = {}
+            self.tab_id = 0
+
+    def __make_nonslave_measurement(self):
+        """Exclude selected measurements from slave category.
+        """
+        items = self.ui.treeWidget.selectedItems()
+        if not items:
+            return
+        master = self.request.get_master()
+        # Remove (slave) text from tree titles
+        for item in items:
+            tab_widget = self.tab_widgets[item.tab_id]
+            tabs = tab_widget.measurement
+            tab_name = tabs.measurement_name
+            if master and tab_name != master.measurement_name:
+                self.request.exclude_slave(tabs)
+                item.setText(0, tab_name)
+
+    def __make_slave_measurement(self):
+        """Exclude selected measurements from slave category.
+        """
+        items = self.ui.treeWidget.selectedItems()
+        if not items:
+            return
+        master = self.request.get_master()
+        # Add (slave) text from tree titles
+        for item in items:
+            tab_widget = self.tab_widgets[item.tab_id]
+            tabs = tab_widget.measurement
+            tab_name = tabs.measurement_name
+            if master and tab_name != master.measurement_name:
+                self.request.include_slave(tabs)
+                item.setText(0, "{0} (slave)".format(tab_name))
+
+    def __make_master_measurement(self):
+        """Make selected or first of the selected measurements 
+        a master measurement.
+        """
+        items = self.ui.treeWidget.selectedItems()
+        if not items:
+            return
+        master_tree = items[0]
+        master_tab = self.tab_widgets[master_tree.tab_id]
+        self.request.set_master(master_tab.measurement)
+        # old_master = self.request.get_master()
+        nonslaves = self.request.get_nonslaves()
+        
+        # if old_master:
+        #    old_master_name = old_master.measurement_name
+        #    self.ui.tab_measurements.setTabText(old_master.tab_id, old_master_name)
+        root = self.treeWidget.invisibleRootItem()
+        root_child_count = root.childCount()
+        for i in range(root_child_count):
+            item = root.child(i)
+            tab_widget = self.tab_widgets[item.tab_id]
+            tab_name = tab_widget.measurement.measurement_name
+            if item.tab_id == master_tab.tab_id:
+                item.setText(0, "{0} (master)".format(tab_name))
+            elif tab_name in nonslaves:
+                item.setText(0, tab_name)
+            else:
+                item.setText(0, "{0} (slave)".format(tab_name))
+            tab_widget.toggle_master_button()
+        # master_tab.toggle_master_button()
+        # QtGui.QTabWidget().count()
+        for i in range(self.ui.tabs.count()):
+            tab = self.ui.tabs.widget(i)
+            tab_name = tab.measurement.measurement_name
+            if tab.tab_id == master_tab.tab_id:
+                tab_name = "{0} (master)".format(tab_name)
+                self.ui.tabs.setTabText(tab.tab_id, tab_name)
+            else:
+                self.ui.tabs.setTabText(tab.tab_id, tab_name)
+
+    def __master_issue_commands(self):
+        """Issue commands from master measurement to all slave measurements in 
+        the request.
+        """
+        reply = QtWidgets.QMessageBox.question(self, "Confirmation", "You are about to issue actions from master " +
+                                               "measurement to all slave measurements in the request. This can take " +
+                                               "several minutes. Please wait until notification is shown." +
+                                               "\nDo you wish to continue?", QtWidgets.QMessageBox.Yes |
+                                               QtWidgets.QMessageBox.No, QtWidgets.QMessageBox.Yes)
+        if reply == QtWidgets.QMessageBox.No:
+            return
+        
+        time_start = datetime.now()
+        progress_bar = QtWidgets.QProgressBar()
+        self.statusbar.addWidget(progress_bar, 1)
+        progress_bar.show()
+        nonslaves = self.request.get_nonslaves()
+        master = self.request.get_master()
+        master_tab = self.tab_widgets[master.tab_id]
+        master_name = master.measurement_name
+        directory = master.directory
+        progress_bar.setValue(1)
+        QtCore.QCoreApplication.processEvents(QtCore.QEventLoop.AllEvents) 
+        # Load selections and save cut files
+        # TODO: Make a check for these if identical already -> don't redo.
+        self.request.save_selection(master)
+        progress_bar.setValue(10)
+        QtCore.QCoreApplication.processEvents(QtCore.QEventLoop.AllEvents) 
+        
+        self.request.save_cuts(master)
+        progress_bar.setValue(25)
+        QtCore.QCoreApplication.processEvents(QtCore.QEventLoop.AllEvents) 
+        
+        root = self.treeWidget.invisibleRootItem()
+        root_child_count = root.childCount()
+        i = 1
+        for i in range(root_child_count):
+            item = root.child(i)
+            tab = self.tab_widgets[item.tab_id]
+            tabs = tab.measurement
+            tab_name = tabs.measurement_name
+            if tab_name == master_name or tab_name in nonslaves:
+                continue
+            # Load measurement data if the slave is
+            if not tab.data_loaded:
+                tab.data_loaded = True
+                progress_bar_data = QtWidgets.QProgressBar()
+                self.statusbar.addWidget(progress_bar_data, 1)
+                progress_bar_data.show()
+                progress_bar_data.setValue(5)
+                QtCore.QCoreApplication.processEvents(QtCore.QEventLoop.AllEvents) 
+                
+                tab.measurement.load_data()
+                progress_bar_data.setValue(35)
+                QtCore.QCoreApplication.processEvents(QtCore.QEventLoop.AllEvents) 
+                
+                tab.add_histogram()
+                progress_bar_data.hide()
+                self.statusbar.removeWidget(progress_bar_data)
+                QtCore.QCoreApplication.processEvents(QtCore.QEventLoop.AllEvents)
+                # Update tree item icon to open folder
+                tree_item = None
+                root = self.treeWidget.invisibleRootItem()
+                root_child_count = root.childCount()
+                for j in range(root_child_count):
+                    item = root.child(j)
+                    if item.tab_id == tab.tab_id:
+                        tree_item = item
+                        break
+                if tree_item:
+                    self.__change_tab_icon(tree_item)
+            # Check all widgets of master and do them for slaves.
+            if master_tab.depth_profile_widget and tab.data_loaded:
+                if tab.depth_profile_widget:
+                    tab.del_widget(tab.depth_profile_widget)
+                tab.make_depth_profile(directory, master_name)
+                tab.depth_profile_widget.save_to_file()
+            if master_tab.elemental_losses_widget and tab.data_loaded:
+                if tab.elemental_losses_widget:
+                    tab.del_widget(tab.elemental_losses_widget)
+                tab.make_elemental_losses(directory, master_name)
+                tab.elemental_losses_widget.save_to_file()
+            if master_tab.energy_spectrum_widget and tab.data_loaded:
+                if tab.energy_spectrum_widget:
+                    tab.del_widget(tab.energy_spectrum_widget)
+                tab.make_energy_spectrum(directory, master_name)
+                tab.energy_spectrum_widget.save_to_file()
+            progress_bar.setValue(25 + (i / root_child_count) * 75)
+            QtCore.QCoreApplication.processEvents(QtCore.QEventLoop.AllEvents)
+            i += 1
+        self.statusbar.removeWidget(progress_bar)
+        progress_bar.hide()
+        time_end = datetime.now()
+        time_duration = (time_end - time_start).seconds
+        time_str = timedelta(seconds=time_duration)
+        QtWidgets.QMessageBox.question(self, "Notification", "Master measurement's actions have been issued to slaves. "
+                                       + "\nElapsed time: {0}".format(time_str), QtWidgets.QMessageBox.Ok,
+                                       QtWidgets.QMessageBox.Ok)
+
+    def __open_info_tab(self):
+        """Opens an info tab to the QTabWidget 'tab_measurements' that guides the 
+        user to add a new measurement to the request.
+        """
+        self.ui.tabs.addTab(self.ui.infoTab, "Info")
+
+    def __remove_introduction_tab(self):
+        """Removes an info tab from the QTabWidget 'tab_measurements' that guides
+        the user to create a new request.
+        """
+        index = self.ui.tabs.indexOf(self.ui.introduceTab)
+        if index >= 0:
+            self.ui.tabs.removeTab(index)
+
+    def __remove_master_measurement(self):
+        """Remove master measurement
+        """
+        old_master = self.request.get_master()
+        self.request.set_master()  # No master measurement
+        root = self.treeWidget.invisibleRootItem()
+        root_child_count = root.childCount()
+        for i in range(root_child_count):
+            item = root.child(i)
+            tab_widget = self.tab_widgets[item.tab_id]
+            tab_name = tab_widget.measurement.measurement_name
+            item.setText(0, tab_name)
+            tab_widget.toggle_master_button()
+        if old_master:
+            measurement_name = old_master.measurement_name
+            self.ui.tabs.setTabText(old_master.tab_id, measurement_name)
+            old_master_tab = self.tab_widgets[old_master.tab_id]
+            old_master_tab.toggle_master_button()
+        self.request.set_master()  # No master measurement
+
+    def __remove_info_tab(self):
+        """Removes an info tab from the QTabWidget 'tab_measurements' that guides
+        the user to add a new measurement to the request.
+        """
+        index = self.ui.tabs.indexOf(self.ui.infoTab)
+        if index >= 0:
+            self.ui.tabs.removeTab(index)
+
+    def __set_icons(self):
+        """Adds icons to the main window.
+        """
+        self.icon_manager.set_icon(self.ui.requestSettingsButton, "gear.svg")
+        self.icon_manager.set_icon(self.ui.globalSettingsButton, "gear.svg")
+        self.icon_manager.set_icon(self.ui.actionNew_Request, "file.svg")
+        self.icon_manager.set_icon(self.ui.actionOpen_Request, "folder_open.svg")
+        self.icon_manager.set_icon(self.ui.actionSave_Request, "amarok_save.svg")
+        self.icon_manager.set_icon(self.ui.actionNew_Measurement, "log.svg")
+
+    def __set_request_buttons_enabled(self, state=False):
+        """Enables 'request settings', 'save request' and 'new measurement' buttons.
+           Enables simulation related buttons.
+        Args:
+            state: True/False enables or disables buttons
+        """
+        self.ui.requestSettingsButton.setEnabled(state)
+        self.ui.actionSave_Request.setEnabled(state)
+        self.ui.actionNew_Measurement.setEnabled(state)
+        self.ui.actionNew_measurement_2.setEnabled(state)
+        self.ui.menuImport.setEnabled(state)
+        self.ui.actionRequest_Settings.setEnabled(state)
+        # TODO: Should these only be enabled when there is measurement open?
+        self.ui.actionAnalyze_elemental_losses.setEnabled(state)
+        self.ui.actionCreate_energy_spectrum.setEnabled(state)
+        self.ui.actionCreate_depth_profile.setEnabled(state)
+
+        # enable simulation buttons
+        self.ui.actionNew_Simulation.setEnabled(state)
+        self.ui.actionNew_Simulation_2.setEnabled(state)
+        self.ui.actionImport_simulation.setEnabled(state)
+
+        # enable simulation energy spectra button
+        self.ui.actionCreate_energy_spectrum_sim.setEnabled(state)
+
+    def __tab_exists(self, tab_id):
+        """Check if there is an open tab with the tab_id (identifier).
+        
+        Args:
+            tab_id: Identifier (int) for the MeasurementTabWidget
+            
+        Returns:
+            True if tab is found, False if not
+        """
+        # Try to find the clicked item from QTabWidget.
+        for i in range(0, self.ui.tabs.count()):
+            if self.ui.tabs.widget(i).tab_id == tab_id:
+                return True
+        return False
+
+    def __open_manual(self):
+        """Open user manual.
+        """
+        manual_filename = os.path.join("manual", "Potku-manual.pdf")
+        used_os = platform.system()
+        try:
+            if used_os == "Windows":
+                os.startfile(manual_filename)
+            elif used_os == "Linux":
+                subprocess.call(("xdg-open", manual_filename))
+            elif used_os == "Darwin":
+                subprocess.call(("open", manual_filename))
+        except FileNotFoundError:
+            QtWidgets.QMessageBox.question(self, "Not found", "There is no manual to be found!",
+                                           QtWidgets.QMessageBox.Ok, QtWidgets.QMessageBox.Ok)
+
+
+def main():
+    """Main function
+    """
+    app = QtWidgets.QApplication(sys.argv)
+    window = Potku()
+    window.show()
+    sys.exit(app.exec_())
+
+
+if __name__ == "__main__":
+    main()