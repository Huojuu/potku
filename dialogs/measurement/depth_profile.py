--- conflicted
+++ resolved
@@ -149,34 +149,6 @@
 
         self.exec_()
 
-<<<<<<< HEAD
-    def _check_if_elemental_losses(self, used_cuts):
-            if len(used_cuts) > 1:
-                cuts = []
-                for cut in used_cuts:
-                    cuts.append(".".join(cut.name.split(".")[:2]))
-                indices = []
-                # TODO: Is there better way to find indices?
-                for c in cuts:
-                    indices.append([i for i, x in enumerate(cuts) if x == c])
-                # TODO: How much information do we want to print?
-                for index in indices:
-                    if len(index) < 2:  # If there are no elemental losses
-                        continue
-                    else:
-                        files = []
-                        for i in index:
-                            files.append(used_cuts[i].name)
-                        files = " and ".join(files)
-                        from PyQt5.QtWidgets import QMessageBox
-                        msg = QMessageBox.warning(self, 'Are you sure?', "There are multiple cut-files selected for the same element(s). This will sum up " + files + " at least but there might be more. Check the elemental losses if you are not sure what you are doing.", QMessageBox.Yes | QMessageBox.No, QMessageBox.No)
-                        if msg == QMessageBox.Yes:
-                            return True
-                        else:
-                            return False
-
-=======
->>>>>>> 5b69fe47
     def _update_label(self):
         if len(self.used_cuts) == 0:
             return
