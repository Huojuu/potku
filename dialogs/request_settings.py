# coding=utf-8
"""
Created on 19.3.2013
Updated on 17.4.2018

Potku is a graphical user interface for analyzation and 
visualization of measurement data collected from a ToF-ERD 
telescope. For physics calculations Potku uses external 
analyzation components.  
Copyright (C) Jarkko Aalto, Timo Konu, Samuli Kärkkäinen, Samuli Rahkonen and 
Miika Raunio

This program is free software; you can redistribute it and/or
modify it under the terms of the GNU General Public License
as published by the Free Software Foundation; either version 2
of the License, or (at your option) any later version.

This program is distributed in the hope that it will be useful,
but WITHOUT ANY WARRANTY; without even the implied warranty of
MERCHANTABILITY or FITNESS FOR A PARTICULAR PURPOSE.  See the
GNU General Public License for more details.

You should have received a copy of the GNU General Public License
along with this program (file named 'LICENCE').

Dialog for the request settings
"""

from modules.detector import DetectorType
from modules.element import Element
from modules.measurement import MeasurementProfile
from modules.simulation import SimulationMode, SimulationType
from widgets.depth_profile_settings import DepthProfileSettingsWidget
from widgets.measurement.settings import MeasurementSettingsWidget

__author__ = "Jarkko Aalto \n Timo Konu \n Samuli Kärkkäinen \n Samuli Rahkonen \n Miika Raunio \n" \
             "Severi Jääskeläinen \n Samuel Kaiponen \n Heta Rekilä \n Sinikka Siironen"
__version__ = "2.0"

import os
from PyQt5 import QtCore, QtGui, uic, QtWidgets

from dialogs.measurement.calibration import CalibrationDialog
from dialogs.element_selection import ElementSelectionDialog
from modules.calibration_parameters import CalibrationParameters
from modules.depth_profile_settings import DepthProfileSettings
from modules.general_functions import open_file_dialog
from modules.general_functions import save_file_dialog
from modules.input_validator import InputValidator
from modules.measuring_settings import MeasuringSettings
from widgets.simulation.settings import SimulationSettingsWidget
from widgets.detector_settings import DetectorSettingsWidget
from widgets.foil import FoilWidget
from widgets.distance import DistanceWidget
from dialogs.simulation.foil import FoilDialog
from modules.foil import CircularFoil


class RequestSettingsDialog(QtWidgets.QDialog):
    
    def __init__(self, masses, request, icon_manager):
        """Constructor for the program
        
        Args:
            masses: Reference to Masses class object.
            request: Request class object.
        """
        super().__init__()
        self.ui = uic.loadUi(os.path.join("ui_files", "ui_measuring_settings.ui"), self)
        self.setAttribute(QtCore.Qt.WA_DeleteOnClose)
        self.masses = masses
        
        self.request = request
        self.settings = request.settings
        self.icon_manager = icon_manager

        # Creates object that loads and holds all the measuring data
        self.measuring_unit_settings = self.settings.measuring_unit_settings
        self.calibration_settings = self.settings.calibration_settings
        self.depth_profile_settings = self.settings.depth_profile_settings

        # self.masses.load_isotopes(self.measuring_unit_settings.element.name,
        #                          self.ui.isotopeComboBox,
        #                          str(self.measuring_unit_settings.element.isotope))

        # Connect buttons.
        self.ui.OKButton.clicked.connect(self.update_and_close_settings)
        self.ui.applyButton.clicked.connect(self.update_settings)
        self.ui.cancelButton.clicked.connect(self.close)
        double_validator = InputValidator()
        positive_double_validator = InputValidator(bottom=0)
        
        # Add measurement settings view to the settings view
        self.measurement_settings_widget = MeasurementSettingsWidget()
        self.ui.tabs.addTab(self.measurement_settings_widget, "Measurement")

        if self.measuring_unit_settings.element.name:
            self.masses.load_isotopes(self.measuring_unit_settings.element.name,
                                      self.measurement_settings_widget.ui.isotopeComboBox,
                                      str(self.measuring_unit_settings.element.isotope))
        else:
            self.measurement_settings_widget.ui.beamIonButton.setText("Select")
            self.measurement_settings_widget.ui.isotopeComboBox.setEnabled(False)

        self.measurement_settings_widget.ui.loadButton.clicked\
            .connect(lambda: self.__load_file("MEASURING_UNIT_SETTINGS"))
        self.measurement_settings_widget.ui.saveButton.clicked\
            .connect(lambda: self.__save_file("MEASUREMENT_SETTINGS"))
        self.measurement_settings_widget.ui.beamIonButton.clicked.connect(
            lambda: self.__change_element(self.measurement_settings_widget.ui.beamIonButton,
                                          self.measurement_settings_widget.ui.isotopeComboBox))
        self.measurement_settings_widget.ui.TOFLengthLineEdit.setValidator(positive_double_validator)
        self.measurement_settings_widget.ui.carbonFoilThicknessLineEdit.setValidator(positive_double_validator)
        self.measurement_settings_widget.ui.targetDensityLineEdit.setValidator(positive_double_validator)

        self.measurement_settings_widget.ui.energyLineEdit.setValidator(positive_double_validator)
        double_angle_validator = InputValidator(0, 90, 10)
        self.measurement_settings_widget.ui.detectorThetaLineEdit.setValidator(double_angle_validator)
        self.measurement_settings_widget.ui.targetThetaLineEdit.setValidator(double_angle_validator)

        self.measurement_settings_widget.ui.picture.setScaledContents(True)
        pixmap = QtGui.QPixmap(os.path.join("images", "hardwaresetup.png"))
        self.measurement_settings_widget.ui.picture.setPixmap(pixmap)

#        self.measuring_unit_settings.show(self.measurement_settings_widget)
        self.show_settings()

        # Add detector settings view to the settings view
        self.detector_settings_widget = DetectorSettingsWidget()
        self.ui.tabs.addTab(self.detector_settings_widget, "Detector")

        # Temporary foils list which holds all the information given in the foil dialog
        # If user presses ok or apply, these vlues will be svaed into request's default detector
        self.tmp_foil_info = []

        # List of foils that are timing foils
        self.tof_foils = []

        # Add foil widgets and foil objects
        self.detector_structure_widgets = []
        self.foils_layout = self._add_default_foils()
        self.detector_settings_widget.ui.detectorScrollAreaContents.layout().addLayout(self.foils_layout)

        self.detector_settings_widget.ui.newFoilButton.clicked.connect(lambda: self._add_new_foil(self.foils_layout))

        self.calibration_settings.show(self.detector_settings_widget)

        self.detector_settings_widget.ui.saveButton.clicked \
            .connect(lambda: self.__save_file("DETECTOR_SETTINGS"))
        self.detector_settings_widget.ui.loadCalibrationParametersButton.clicked.connect(
            lambda: self.__load_file("CALIBRATION_SETTINGS"))
        self.detector_settings_widget.ui.saveCalibrationParametersButton.clicked.connect(
            lambda: self.__save_file("CALIBRATION_SETTINGS"))
        self.detector_settings_widget.ui.executeCalibrationButton.clicked.connect(
            self.__open_calibration_dialog)
        self.detector_settings_widget.ui.executeCalibrationButton.setEnabled(
            not self.request.samples.measurements.is_empty())
        self.detector_settings_widget.ui.slopeLineEdit.setValidator(double_validator)
        self.detector_settings_widget.ui.offsetLineEdit.setValidator(double_validator)

        # Add simulation settings view to the settings view
        self.simulation_settings_widget = SimulationSettingsWidget()
        self.ui.tabs.addTab(self.simulation_settings_widget, "Simulation")

        self.simulation_settings_widget.ui.typeOfSimulationComboBox.addItem("ERD")
        self.simulation_settings_widget.ui.typeOfSimulationComboBox.addItem("RBS")
        self.simulation_settings_widget.ui.saveButton.clicked \
            .connect(lambda: self.__save_file("SIMULATION_SETTINGS"))

        # Add depth profile settings view to the settings view
        self.depth_profile_settings_widget = DepthProfileSettingsWidget()
        self.ui.tabs.addTab(self.depth_profile_settings_widget, "Depth Profile")
        self.depth_profile_settings.show(self.depth_profile_settings_widget)

        self.depth_profile_settings_widget.ui.loadButton.clicked.connect(
            lambda: self.__load_file("DEPTH_PROFILE_SETTINGS"))
        self.depth_profile_settings_widget.ui.saveButton.clicked.connect(
            lambda: self.__save_file("DEPTH_PROFILE_SETTINGS"))

        self.depth_profile_settings_widget.ui.depthStepForStoppingLineEdit.setValidator(double_validator)
        self.depth_profile_settings_widget.ui.depthStepForOutputLineEdit.setValidator(double_validator)

        self.depth_profile_settings_widget.ui.depthsForConcentrationScalingLineEdit_1.setValidator(double_validator)
        self.depth_profile_settings_widget.ui.depthsForConcentrationScalingLineEdit_2.setValidator(double_validator)

        self.exec_()

    def _add_new_foil(self, layout):
        foil_widget = FoilWidget(self)
        new_foil = CircularFoil("Foil")
        self.tmp_foil_info.append(new_foil)
        foil_widget.ui.foilButton.clicked.connect(lambda: self._open_composition_dialog())
        distance_widget = DistanceWidget()
        distance_widget.ui.distanceEdit.setText(str(new_foil.distance))
        self.detector_structure_widgets.append(distance_widget)
<<<<<<< HEAD
        foil_widget = FoilWidget()
        foil_widget.ui.foilButton.clicked.connect(lambda: self._open_composition_dialog())
        foil_widget.ui.timingFoilCheckBox.stateChanged.connect(lambda: self._check_and_add())
=======
>>>>>>> 17c32fd3
        self.detector_structure_widgets.append(foil_widget)
        layout.addWidget(distance_widget)
        layout.addWidget(foil_widget)

    def _add_default_foils(self):
        layout = QtWidgets.QHBoxLayout()
        target = QtWidgets.QLabel("Target")
        layout.addWidget(target)
        i = 0
        while i in range(6):
            self._add_new_foil(layout)
            i = i + 2
        return layout

    def _check_and_add(self):
        check_box = self.sender()
        i = 1
        while i in range(len(self.detector_structure_widgets)):
            if self.detector_structure_widgets[i].ui.timingFoilCheckBox is self.sender():
                if check_box.isChecked():
                    self.tof_foils.append(self.detector_structure_widgets[i])
                else:
                    self.tof_foils.remove(self.detector_structure_widgets[i])

    def _open_composition_dialog(self):
        foil_name = self.sender().text()
        foil_object_index = -1
        for i in range(len(self.tmp_foil_info)):
            if foil_name == self.tmp_foil_info[i].name:
                foil_object_index = i
                break
        FoilDialog(self.tmp_foil_info, foil_object_index, self.icon_manager)
        self.sender().setText(self.tmp_foil_info[foil_object_index].name)

    def __open_calibration_dialog(self):
        measurements = [self.request.measurements.get_key_value(key)
                        for key in self.request.samples.measurements.measurements.keys()]
        CalibrationDialog(measurements, self.settings, self.masses, self)

    def show_settings(self):
        if self.request.default_measurement.ion:
            self.measurement_settings_widget.ui.beamIonButton.setText(self.request.default_measurement.ion.name)
            # TODO Check that the isotope is also set.
            self.measurement_settings_widget.ui.isotopeComboBox.setEnabled(True)
        else:
            self.measurement_settings_widget.ui.beamIonButton.setText("Select")
            self.measurement_settings_widget.ui.isotopeComboBox.setEnabled(False)

        self.measurement_settings_widget.nameLineEdit.setText(self.request.default_measurement.measurement_name)
        self.measurement_settings_widget.descriptionLineEdit.setPlainText(self.request.default_measurement.description)
        self.measurement_settings_widget.energyLineEdit.setText(str(self.request.default_measurement.energy))
        self.measurement_settings_widget.chargeLineEdit.setText(str(self.request.default_measurement.charge))
        self.measurement_settings_widget.spotSizeXLineEdit.setText(str(self.request.default_measurement.spot_size[0]))
        self.measurement_settings_widget.spotSizeYLineEdit.setText(str(self.request.default_measurement.spot_size[1]))
        self.measurement_settings_widget.divergenceLineEdit.setText(str(self.request.default_measurement.divergence))
        self.measurement_settings_widget.profileComboBox.setCurrentIndex(self.request.default_measurement.profile.value)
        self.measurement_settings_widget.energyDistLineEdit.setText(str(self.request.default_measurement.energy_dist))
        self.measurement_settings_widget.fluenceLineEdit.setText(str(self.request.default_measurement.fluence))
        self.measurement_settings_widget.currentLineEdit.setText(str(self.request.default_measurement.current))
        self.measurement_settings_widget.timeLineEdit.setText(str(self.request.default_measurement.beam_time))
        self.measurement_settings_widget.detectorThetaLineEdit.setText(str(self.request.default_measurement.detector_theta))
        self.measurement_settings_widget.detectorFiiLineEdit.setText(str(self.request.default_measurement.detector_fii))
        self.measurement_settings_widget.targetThetaLineEdit.setText(str(self.request.default_measurement.target_theta))
        self.measurement_settings_widget.targetFiiLineEdit.setText(str(self.request.default_measurement.target_fii))

    def __load_file(self, settings_type):
        """Opens file dialog and loads and shows selected ini file's values.
        
        Args:
            settings_type: (string) selects which settings file type will be loaded. 
                           Can be "MEASURING_UNIT_SETTINGS", 
                           "DEPTH_PROFILE_SETTINGS" or "CALIBRATION_SETTINGS"
        """
        filename = open_file_dialog(self, self.request.directory,
                                    "Open settings file", "Settings file (*.ini)")

        if settings_type == "MEASURING_UNIT_SETTINGS":
            settings = MeasuringSettings()
            settings.load_settings(filename)
            self.masses.load_isotopes(settings.element.name,
                                      self.isotopeComboBox,
                                      str(settings.element.isotope))
            settings.show(self)
        elif settings_type == "DEPTH_PROFILE_SETTINGS":
            settings = DepthProfileSettings()
            settings.show(self)
        elif settings_type == "CALIBRATION_SETTINGS":
            settings = CalibrationParameters()
            settings.show(self.detector_settings_widget)
        else:
            return

    def __save_file(self, settings_type):
        """Opens file dialog and sets and saves the settings to a ini file.
        """
        if settings_type == "MEASURING_UNIT_SETTINGS":
            settings = MeasuringSettings()
        elif settings_type == "DEPTH_PROFILE_SETTINGS":
            settings = DepthProfileSettings()
        elif settings_type == "CALIBRATION_SETTINGS":
            settings = CalibrationParameters()
        elif settings_type == "DETECTOR_SETTINGS":
            pass
        elif settings_type == "MEASUREMENT_SETTINGS":
            pass
        elif settings_type == "SIMULATION_SETTINGS":
            pass
        else:
            return

        filename = save_file_dialog(self, self.request.directory,
                                    "Open measuring unit settings file",
                                    "Settings file (*.ini)")

        self.update_settings()
        if filename:
            if settings_type == "CALIBRATION_SETTINGS":
                settings.set_settings(self.detector_settings_widget)
                settings.save_settings(filename)
            elif settings_type == "MEASUREMENT_SETTINGS":
                self.request.default_measurement.save_settings(filename)
            elif settings_type == "SIMULATION_SETTINGS":
                self.request.default_simulation.save_settings(filename)
            elif settings_type == "DETECTOR_SETTINGS":
                self.request.detector.save_settings(filename)
            else:
                settings.set_settings(self.measurement_settings_widget)
                settings.save_settings(filename)

    def calculate_distance(self):
        distance = 0
        for i in range(len(self.detector_structure_widgets)):
            widget = self.detector_structure_widgets[i]
            if type(widget) is DistanceWidget:
                distance = distance + float(widget.ui.distanceEdit.text())
                index = int(i / 2)  # one foil object corresponds to distance widget + foil widget (indexes)
                self.tmp_foil_info[index].distance = distance

    def delete_foil_and_distance(self, foil_widget):
        index_of_widget = self.detector_structure_widgets.index(foil_widget)
        distance_widget = self.detector_structure_widgets[index_of_widget - 1]
        del(self.detector_structure_widgets[index_of_widget - 1: index_of_widget + 1])
        del(self.tmp_foil_info[int(index_of_widget / 2)])

        self.foils_layout.removeWidget(foil_widget)
        foil_widget.deleteLater()

        self.foils_layout.removeWidget(distance_widget)
        distance_widget.deleteLater()

    def update_and_close_settings(self):
        """Updates measuring settings values with the dialog's values and saves them
        to default ini file.
        """
        try:
            self.__update_settings()
            self.close()
        except TypeError:
            # Message has already been shown in update_settings()
            pass
            
    def update_settings(self):
        """Update values from dialog to every setting object.
        """
        try:
            self.__update_settings()
        except TypeError:
            # Message is already displayed within private method.
            pass
    
    def __update_settings(self):
        """Reads values from Request Settings dialog and updates them in default objects.
        """
        # TODO: Proper checking for all setting values
        try:
            # Measurement settings
            isotope_index = self.measurement_settings_widget.isotopeComboBox.currentIndex()
            if isotope_index != -1:
                isotope_data = self.measurement_settings_widget.isotopeComboBox.itemData(isotope_index)
                self.request.default_measurement.ion = Element(self.measurement_settings_widget.beamIonButton.text(), isotope_data[0])
                self.request.default_measurement.measurement_name = self.measurement_settings_widget.nameLineEdit.text()
                self.request.default_measurement.description = self.measurement_settings_widget.descriptionLineEdit.toPlainText()
                self.request.default_measurement.energy = self.measurement_settings_widget.energyLineEdit.text()
                self.request.default_measurement.charge = self.measurement_settings_widget.chargeLineEdit.text()
                self.request.default_measurement.spot_size = [self.measurement_settings_widget.spotSizeXLineEdit.text(),
                                                              self.measurement_settings_widget.spotSizeYLineEdit.text()]
                self.request.default_measurement.divergence = self.measurement_settings_widget.divergenceLineEdit.text()
                self.request.default_measurement.profile = MeasurementProfile(self.measurement_settings_widget.profileComboBox.currentIndex())
                self.request.default_measurement.energy_dist = self.measurement_settings_widget.energyDistLineEdit.text()
                self.request.default_measurement.fluence = self.measurement_settings_widget.fluenceLineEdit.text()
                self.request.default_measurement.current = self.measurement_settings_widget.currentLineEdit.text()
                self.request.default_measurement.beam_time = self.measurement_settings_widget.timeLineEdit.text()
                self.request.default_measurement.detector_theta = self.measurement_settings_widget.detectorThetaLineEdit.text()
                self.request.default_measurement.detector_fii = self.measurement_settings_widget.detectorFiiLineEdit.text()
                self.request.default_measurement.target_theta = self.measurement_settings_widget.targetThetaLineEdit.text()
                self.request.default_measurement.target_fii = self.measurement_settings_widget.targetFiiLineEdit.text()

                self.request.default_measurement.save_settings(self.request.default_folder + os.sep + "Default")

            # Detector settings
            self.request.detector.name = self.detector_settings_widget.nameLineEdit.text()
            self.request.detector.description = self.detector_settings_widget.descriptionLineEdit.toPlainText()
            self.request.detector.detector_type = DetectorType(self.detector_settings_widget.typeComboBox.currentIndex())
            self.calibration_settings.set_settings(self.detector_settings_widget)
            self.request.detector.calibration = self.calibration_settings
            # Detector foils
            self.calculate_distance()
            self.request.detector.foils = self.tmp_foil_info

            self.request.detector.save_settings(self.request.default_folder + os.sep + "Default")

            # Simulation settings
            self.request.default_simulation.name = self.simulation_settings_widget.nameLineEdit.text()
            self.request.default_simulation.description = self.simulation_settings_widget.descriptionLineEdit.toPlainText()
            self.request.default_simulation.mode = SimulationMode(self.simulation_settings_widget.modeComboBox
                                                                  .currentIndex())
            self.request.default_simulation.simulation_type = SimulationType(self.simulation_settings_widget
                                                                             .typeOfSimulationComboBox.currentIndex())
            self.request.default_simulation.scatter = self.simulation_settings_widget.scatterLineEdit.text()
            self.request.default_simulation.main_scatter = self.simulation_settings_widget.mainScatterLineEdit.text()
            self.request.default_simulation.energy = self.simulation_settings_widget.energyLineEdit.text()
            self.request.default_simulation.no_of_ions = self.simulation_settings_widget.noOfIonsLineEdit.text()
            self.request.default_simulation.no_of_preions = self.simulation_settings_widget.noOfPreionsLineEdit.text()
            self.request.default_simulation.seed = self.simulation_settings_widget.seedLineEdit.text()
            self.request.default_simulation.no_of_recoils = self.simulation_settings_widget.noOfRecoilsLineEdit.text()
            self.request.default_simulation.no_of_scaling = self.simulation_settings_widget.noOfScalingLineEdit.text()

            self.request.default_simulation.save_settings(self.request.default_folder + os.sep + "Default")

            #Depth profile settings
            self.depth_profile_settings.set_settings(self.depth_profile_settings_widget)

            # TODO Values should be checked.
            # if not self.settings.has_been_set():
            #     raise TypeError
            
            self.measuring_unit_settings.save_settings()
            self.calibration_settings.save_settings()
            self.depth_profile_settings.save_settings()
        except TypeError:
            QtWidgets.QMessageBox.question(self, "Warning", "Some of the setting values have not been set.\n" +
                                           "Please input setting values to save them.", QtWidgets.QMessageBox.Ok,
                                           QtWidgets.QMessageBox.Ok)
            raise TypeError
    
    def __change_element(self, button, combo_box):
        """Opens element selection dialog and loads selected element's isotopes 
        to a combobox.
        
        Args:
            button: button whose text is changed accordingly to the made selection.
        """
        dialog = ElementSelectionDialog()
        if dialog.element:
            button.setText(dialog.element)
            # Enabled settings once element is selected
            self.__enabled_element_information()  
        self.masses.load_isotopes(dialog.element, combo_box,
                                  self.measuring_unit_settings.element.isotope)
        
    def __enabled_element_information(self):
        self.measurement_settings_widget.ui.isotopeComboBox.setEnabled(True)
        self.measurement_settings_widget.ui.isotopeLabel.setEnabled(True)
        self.ui.OKButton.setEnabled(True)<|MERGE_RESOLUTION|>--- conflicted
+++ resolved
@@ -1,7 +1,7 @@
 # coding=utf-8
 """
 Created on 19.3.2013
-Updated on 17.4.2018
+Updated on 18.4.2018
 
 Potku is a graphical user interface for analyzation and 
 visualization of measurement data collected from a ToF-ERD 
@@ -190,15 +190,10 @@
         new_foil = CircularFoil("Foil")
         self.tmp_foil_info.append(new_foil)
         foil_widget.ui.foilButton.clicked.connect(lambda: self._open_composition_dialog())
+        foil_widget.ui.timingFoilCheckBox.stateChanged.connect(lambda: self._check_and_add())
         distance_widget = DistanceWidget()
         distance_widget.ui.distanceEdit.setText(str(new_foil.distance))
         self.detector_structure_widgets.append(distance_widget)
-<<<<<<< HEAD
-        foil_widget = FoilWidget()
-        foil_widget.ui.foilButton.clicked.connect(lambda: self._open_composition_dialog())
-        foil_widget.ui.timingFoilCheckBox.stateChanged.connect(lambda: self._check_and_add())
-=======
->>>>>>> 17c32fd3
         self.detector_structure_widgets.append(foil_widget)
         layout.addWidget(distance_widget)
         layout.addWidget(foil_widget)
