--- conflicted
+++ resolved
@@ -624,13 +624,8 @@
                 self.request.default_measurement.measurement_name = \
                     self.measurement_settings_widget.nameLineEdit.text()
                 self.request.default_measurement.description = \
-<<<<<<< HEAD
-                    self.measurement_settings_widget.descriptionLineEdit.\
-                    toPlainText()
-=======
-                    self.measurement_settings_widget.descriptionPlainTextEdit. \
+                    self.measurement_settings_widget.descriptionPlainTextEdit.\
                         toPlainText()
->>>>>>> 69af21b2
                 self.request.default_measurement.energy = \
                     self.measurement_settings_widget.energyDoubleSpinBox.value()
                 self.request.default_measurement.energy_dist = \
@@ -648,13 +643,7 @@
                         .divergenceDoubleSpinBox.value()
                 self.request.default_measurement.profile = MeasurementProfile(
                     self.measurement_settings_widget.profileComboBox.
-<<<<<<< HEAD
-                    currentIndex())
-                self.request.default_measurement.energy_dist = \
-                    self.measurement_settings_widget.energyDistLineEdit.text()
-=======
                         currentIndex())
->>>>>>> 69af21b2
                 self.request.default_measurement.fluence = \
                     self.measurement_settings_widget\
                         .fluenceDoubleSpinBox.value()
@@ -664,13 +653,8 @@
                 self.request.default_measurement.beam_time = \
                     self.measurement_settings_widget.timeDoubleSpinBox.value()
                 self.request.default_measurement.detector_theta = \
-<<<<<<< HEAD
-                    self.measurement_settings_widget.detectorThetaLineEdit.\
-                    text()
-=======
                     self.measurement_settings_widget\
                         .detectorThetaDoubleSpinBox.value()
->>>>>>> 69af21b2
                 self.request.default_measurement.detector_fii = \
                     self.measurement_settings_widget\
                         .detectorFiiDoubleSpinBox.value()
