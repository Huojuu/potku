# coding=utf-8
"""
Created on 28.2.2018
Updated on ...

#TODO Licence and copyright

"""
__author__ = "Severi Jääskeläinen \n Samuel Kaiponen \n Heta Rekilä \n " \
             "Sinikka Siironen"
__versio__ = "2.0"

import os
from PyQt5 import uic, QtWidgets
from dialogs.element_selection import ElementSelectionDialog
from modules.masses import Masses

class LayerPropertiesDialog(QtWidgets.QDialog):
    """Dialog for adding a new layer or editing an existing one.
    """

    def __init__(self):
        """Inits a layer dialog.
        """
        super().__init__()
        self.__ui = uic.loadUi(os.path.join("ui_files", "ui_layer_dialog.ui"),
                               self)


        # Some border of widgets might be displaying red, because information
        # is missing. Remove the red border by reseting the style sheets, for
        # example when user changes the text in line edit.
        self.__ui.nameEdit.textChanged.connect(
            lambda: self.__ui.nameEdit.setStyleSheet(""))
        self.__ui.thicknessEdit.textChanged.connect(
            lambda: self.__ui.thicknessEdit.setStyleSheet(""))
        self.__ui.densityEdit.textChanged.connect(
            lambda: self.__ui.densityEdit.setStyleSheet(""))

        # Connect buttons to events
        self.__ui.addElementButton.clicked.connect(self.__add_element_layout)
        self.__ui.okButton.clicked.connect(self.__add_layer)
        self.__ui.cancelButton.clicked.connect(self.close)

        self.__element_layouts = []

        self.exec_()

<<<<<<< HEAD
    def __create_simulation(self):
        self.name = self.ui.simulationNameLineEdit.text().replace(" ", "_")
        # TODO: Remove replace above to allow spaces in request names.
        # TODO: Get rid of print -> message window perhaps
        if not self.name:
            print("Request name required!")
            return
        self.close()
=======
    def __add_layer(self):
        """Function for adding a new layer with given settings.
        """
        if self.__check_if_settings_ok():
            self.__accept_settings()

    def __check_if_settings_ok(self):
        """Check that all the settings are okay.

        Return:
             True if the settings are okay and false if some required fields
             are empty or if the sum of elements doesn't equal 100%.
        """
        failed_style = "background-color: #FFDDDD"
        empty_fields = []
        sum = 0

        # Check if 'nameEdit' is empty.
        if not self.__ui.nameEdit.text():
            self.__ui.nameEdit.setStyleSheet(failed_style)
            empty_fields.append("Name")

        # Check if 'scrollArea' is empty (no elements).
        if self.__ui.scrollAreaWidgetContents.layout().isEmpty():
            self.__ui.scrollArea.setStyleSheet(failed_style)
            empty_fields.append("Elements")

        # Check if 'thicknessEdit' is empty.
        if not self.__ui.thicknessEdit.text():
            self.__ui.thicknessEdit.setStyleSheet(failed_style)
            empty_fields.append("Thickness")

        # Check if 'densityEdit' is empty.
        if not self.__ui.densityEdit.text():
            self.__ui.densityEdit.setStyleSheet(failed_style)
            empty_fields.append("Density")

        # Check that the element specific settings are okay.
        one_or_more_empty = False
        for child in self.__ui.scrollAreaWidgetContents.children():
            if type(child) is QtWidgets.QPushButton:
                if child.text() == "Select":
                    child.setStyleSheet(failed_style)
                    one_or_more_empty = True
            if type(child) is QtWidgets.QLineEdit:
                if child.isEnabled():
                    if child.text():
                        sum += float(child.text())
                    else:
                        child.setStyleSheet(failed_style)
                        one_or_more_empty = True

        if one_or_more_empty: empty_fields.append("Elements")

        # If there are any empty fields, create a message box telling which
        # of the fields are empty.
        if empty_fields:
            self.__missing_information_message(empty_fields)
            return False
        # If sum of the elements doesn't equal 100%, inform user.
        elif not sum == 100:
            self.__sum_unequals_100_message(sum)
            return False
        return True # If everything is ok, return true.

        # TODO: Check if negative or zero values are given.

    def __accept_settings(self):
        """Function for accepting the current settings and closing the dialog
        window.
        """
        name = self.__ui.nameEdit.text()
        thickness = self.__ui.thicknessEdit.text()
        density = self.__ui.densityEdit.text()
        ion_stopping = self.__ui.ionStoppingComboBox.currentText()
        recoil_stopping = self.__ui.recoilStoppingComboBox.currentText()
        elements = []
        children = self.__ui.scrollAreaWidgetContents.children()


        # TODO: Explain the following. Maybe better implementation?
        i = 1
        while (i < len(children)):
            element = []
            element.append(children[i].text())
            i += 1
            element.append(int(children[i].currentText().split(" ")[0]))
            # TODO: Some elements don't have isotope values. Figure out why.
            i += 1
            element.append(float(children[i].text()) / 100)
            elements.append(element)
            i += 2

        # TODO: Create a new Layer object
        # Layer(...)
        self.close()

    def __missing_information_message(self, empty_fields):
        # TODO: Add docstring.
        fields = ""
        for field in empty_fields:
            fields += "  • " + field + "\n"
        QtWidgets.QMessageBox.critical(self.parent(),
            "Required information missing",
            "The following fields are still empty:\n\n" + fields +
            "\nFill out the required information in order to continue.",
            QtWidgets.QMessageBox.Ok, QtWidgets.QMessageBox.Ok)

    def __sum_unequals_100_message(self, sum):
        # TODO: Add docstring.
        QtWidgets.QMessageBox.critical(self.parent(),
            "Sum of elements doesn't equal 100%",
            "Sum of elements doesn't equal 100%. Currently the sum equals " +
            str(sum) + "%.", QtWidgets.QMessageBox.Ok, QtWidgets.QMessageBox.Ok)

    def __add_element_layout(self):
        # TODO: Add docstring.
        self.__ui.scrollArea.setStyleSheet("")
        self.__element_layouts.append(ElementLayout(self.__ui.scrollAreaWidgetContents))

class ElementLayout(QtWidgets.QHBoxLayout):
    # TODO: Add docstring and more comments.

    def __init__(self, parent):

        parent.parentWidget().setStyleSheet("")

        super().__init__()

        self.element = QtWidgets.QPushButton("Select")
        self.element.setFixedWidth(60)

        self.isotope = QtWidgets.QComboBox()
        self.isotope.setFixedWidth(120)
        self.isotope.setEnabled(False)

        self.amount = QtWidgets.QLineEdit()
        self.amount.setFixedWidth(76)
        self.amount.setEnabled(False)
        self.amount.textChanged.connect(lambda: self.amount.setStyleSheet(""))

        self.delete_button = QtWidgets.QPushButton("X")
        self.delete_button.setFixedWidth(28)
        self.delete_button.setFixedHeight(28)

        self.element.clicked.connect(self.__select_element)
        self.delete_button.clicked.connect(self.__delete_element_layout)

        self.addWidget(self.element)
        self.addWidget(self.isotope)
        self.addWidget(self.amount)
        self.addWidget(self.delete_button)
        self.insertStretch(-1, 0)
        parent.layout().addLayout(self)

    def __delete_element_layout(self):
        # TODO: Add docstring.
        self.element.deleteLater()
        self.isotope.deleteLater()
        self.amount.deleteLater()
        self.delete_button.deleteLater()
        self.deleteLater()

    def __select_element(self, button):
        # TODO: Add docstring.
        dialog = ElementSelectionDialog()

        if dialog.element:
            self.element.setStyleSheet("")
            self.element.setText(dialog.element)
            self.__load_isotopes()
            self.isotope.setEnabled(True)
            self.amount.setEnabled(True)

    def __load_isotopes(self):
        # TODO: Change the path.
        masses = Masses("/home/severij/Code/potku/external/Potku-data/masses.dat")
        masses.load_isotopes(self.element.text(), self.isotope, None)
>>>>>>> cb23c20b
<|MERGE_RESOLUTION|>--- conflicted
+++ resolved
@@ -46,16 +46,6 @@
 
         self.exec_()
 
-<<<<<<< HEAD
-    def __create_simulation(self):
-        self.name = self.ui.simulationNameLineEdit.text().replace(" ", "_")
-        # TODO: Remove replace above to allow spaces in request names.
-        # TODO: Get rid of print -> message window perhaps
-        if not self.name:
-            print("Request name required!")
-            return
-        self.close()
-=======
     def __add_layer(self):
         """Function for adding a new layer with given settings.
         """
@@ -234,4 +224,3 @@
         # TODO: Change the path.
         masses = Masses("/home/severij/Code/potku/external/Potku-data/masses.dat")
         masses.load_isotopes(self.element.text(), self.isotope, None)
->>>>>>> cb23c20b
