--- conflicted
+++ resolved
@@ -8,13 +8,6 @@
 
 Simulation.py runs the MCERD simulation with a command file.
 """
-<<<<<<< HEAD
-from json import JSONEncoder
-
-from modules.general_functions import save_settings
-
-=======
->>>>>>> d151affc
 __author__ = "Severi Jääskeläinen \n Samuel Kaiponen \n Heta Rekilä \n Sinikka Siironen"
 __version__ = "2.0"
 
@@ -26,6 +19,10 @@
 import shutil
 import datetime
 from enum import Enum
+from json import JSONEncoder
+
+from modules.general_functions import save_settings
+
 
 class Simulations:
     """Simulations class handles multiple simulations.
@@ -387,7 +384,6 @@
             self._executing_mcerd_process = subprocess.Popen(self.command_win, shell=True)
         elif used_os == "Linux":
             self._executing_mcerd_process = subprocess.Popen("ulimit -s 64000; exec " + self.command_linux, shell=True)
-            print("Called MCERD")
         elif used_os == "Darwin":
             self._executing_mcerd_process = subprocess.Popen("ulimit -s 64000; exec " + self.command_mac, shell=True)
         else:
