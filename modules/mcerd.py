--- conflicted
+++ resolved
@@ -20,7 +20,6 @@
 You should have received a copy of the GNU General Public License
 along with this program (file named 'LICENCE').
 """
-from modules.element import Element
 
 __author__ = "Severi Jääskeläinen \n Samuel Kaiponen \n Heta Rekilä \n" \
              "Sinikka Siironen"
@@ -34,6 +33,7 @@
 import tempfile
 
 import modules.masses as masses
+from modules.element import Element
 from modules.foil import CircularFoil
 
 
@@ -66,24 +66,13 @@
         command = os.path.join("external", "Potku-bin", "mcerd" +
                                (".exe " if platform.system() == "Windows"
                                 else " ") +
-<<<<<<< HEAD
                                os.path.join(self.__tmp, self.__hash))
 
-        # TODO: MCERD needs to be fixed so we can get rid of this ulimit.
-        ulimit = "" if platform.system() == "Windows" else "ulimit -s 64000; "
-
         # Start the MCERD process.
-        self.__process = subprocess.Popen(ulimit + command, shell=True)
-=======
-                               os.path.join(self.__tmp, self.__hash + ".main"))
-
         # TODO: MCERD needs to be fixed so we can get rid of this ulimit.
         ulimit = "" if platform.system() == "Windows" else "ulimit -s 64000; "
         exec = "" if platform.system() == "Windows" else "exec "
         self.__process = subprocess.Popen(ulimit + exec + command, shell=True)
-
-        self.result_file = os.path.join(self.__tmp, self.__hash + ".erd")
->>>>>>> 29a1b566
 
     def stop_process(self):
         """Stop the MCERD process and delete the MCERD object."""
@@ -107,11 +96,7 @@
         beam = self.__settings["beam"]
         target = self.__settings["target"]
         detector = self.__settings["detector"]
-<<<<<<< HEAD
-        recoil_element = self.__settings["recoil_element"].element
-=======
         recoil_element = self.__settings["recoil_element"]
->>>>>>> 29a1b566
 
         # Create the main MCERD command file
         with open(command_file, "w") as file:
@@ -128,12 +113,8 @@
 
             file.write("Detector description file: " + detector_file + "\n")
 
-            file.write("Recoiling atom: " + str(
-                (recoil_element.get_element().isotope
-                 if recoil_element.get_element().isotope
-                 else masses.get_most_common_isotope(
-                    recoil_element.get_element().symbol))[0])
-                       + recoil_element.get_element().symbol + "\n")
+            file.write("Recoiling atom: " + str(recoil_element.isotope) +
+                       recoil_element.symbol)
 
             file.write("Recoiling material distribution: " + recoil_file + "\n")
 
@@ -265,23 +246,20 @@
         with open(foils_file, "w") as file_foils:
             for foil in detector.foils:
                 for layers in foil.layers:
-                    for element in layers.elements:
-#                        element_obj = element.from_string(element)
-                        mass = masses.find_mass_of_isotope(element)
-                        file_foils.write("%0.2f %s" % (mass, element.symbol) +
-                                         "\n")
-            count = 0
-            for layer in target.layers:
-                file_foils.write("\n")
-                file_foils.write(str(layer.thickness) + " nm" + "\n")
-                file_foils.write("ZBL" + "\n")
-                file_foils.write("ZBL" + "\n")
-                file_foils.write(str(layer.density) + " g/cm3" + "\n")
-                for element in layer.elements:
-                    element_obj = Element.from_string(element)
-                    file_foils.write(str(count) +
-                                     (" %0.3f" % element_obj.amount) + "\n")
-                    count += 1
+                    for element in layers:
+                        file_foils.write("%0.2f %s" % (element.mass,
+                                                       element.symbol))
+                count = 0
+                for layer in target.layers:
+                    file_foils.write("\n")
+                    file_foils.write(str(layer.thickness) + " nm")
+                    file_foils.write("ZBL")
+                    file_foils.write("ZBL")
+                    file_foils.write(str(layer.density) + " g/cm3")
+                    for element in layer.elements:
+                        file_foils.write(str(count) +
+                                         (" %0.3f" % element.amount))
+                        count += 1
 
         with open(recoil_file, "w") as file_rec:
             for point in recoil_element.get_points():
