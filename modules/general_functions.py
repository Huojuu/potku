--- conflicted
+++ resolved
@@ -45,13 +45,8 @@
 from timeit import default_timer as timer
 from pathlib import Path
 from decimal import Decimal
-<<<<<<< HEAD
-from modules.parsing import ToFListParser
-from tests.utils import stopwatch
-=======
+
 from .parsing import ToFListParser
-from subprocess import Popen
->>>>>>> 337ec48c
 
 
 # TODO this could still be organized into smaller modules
