# coding=utf-8
"""
Created on 15.3.2013
Updated on 29.1.2020

Potku is a graphical user interface for analyzation and
visualization of measurement data collected from a ToF-ERD
telescope. For physics calculations Potku uses external
analyzation components.
Copyright (C) 2013-2018 Jarkko Aalto, Severi Jääskeläinen, Samuel Kaiponen,
Timo Konu, Samuli Kärkkäinen, Samuli Rahkonen, Miika Raunio, Heta Rekilä and
Sinikka Siironen, 2020 Juhani Sundell

This program is free software; you can redistribute it and/or
modify it under the terms of the GNU General Public License
as published by the Free Software Foundation; either version 2
of the License, or (at your option) any later version.

This program is distributed in the hope that it will be useful,
but WITHOUT ANY WARRANTY; without even the implied warranty of
MERCHANTABILITY or FITNESS FOR A PARTICULAR PURPOSE.  See the
GNU General Public License for more details.

You should have received a copy of the GNU General Public License
along with this program (file named 'LICENCE').
"""

__author__ = "Jarkko Aalto \n Timo Konu \n Samuli Kärkkäinen \n Samuli " \
             "Rahkonen \n Miika Raunio \n" \
             "Severi Jääskeläinen \n Samuel Kaiponen \n Heta Rekilä " \
             "\n Sinikka Siironen \n Juhani Sundell"
__version__ = "2.0"

import bisect
import hashlib
import os
import platform
import shutil
import shlex
import subprocess
import tempfile
import time
import functools
import sys

from timeit import default_timer as timer
from pathlib import Path
from decimal import Decimal
from typing import Dict
from typing import List
from typing import Set
from typing import Callable
from typing import Optional
from typing import Union
from typing import Iterable
<<<<<<< HEAD
from typing import Tuple
=======
from typing import Any
>>>>>>> a3e03447


# TODO this could still be organized into smaller modules

def stopwatch(log_file: Optional[Path] = None):
    """Decorator that measures the time it takes to execute a function
    and prints the results or writes them to a log file if one is provided
    as an argument.
    """
    def outer(func):
        @functools.wraps(func)
        def inner(*args, **kwargs):
            start = timer()
            res = func(*args, **kwargs)
            stop = timer()

            timestamp = time.strftime("%y/%m/%D %H:%M.%S")
            msg = f"{timestamp}: {func.__name__}({args, kwargs})\n\t" \
                  f"took {stop - start} to execute.\n"
            if log_file is None:
                print(msg)
            else:
                with log_file.open("a") as file:
                    file.write(msg)
            return res
        return inner
    return outer


def profile(func):
    """Decorator that prints cProfiler information about a decorated function.
    """
    @functools.wraps(func)
    def wrapper(*args, **kwargs):
        import cProfile
        import pstats

        pr = cProfile.Profile()
        pr.enable()

        res = func(*args, **kwargs)

        pr.disable()
        ps = pstats.Stats(pr)
        ps.sort_stats("time")
        ps.print_stats(10)
        return res
    return wrapper


def rename_file(old_path: Path, new_name: Union[str, Path]) -> Path:
    """Renames file or directory and returns new path.

    Args:
        old_path: Path of file or directory to rename.
        new_name: New name for the file or directory.
    """
    if not new_name:
        return
    dir_path = old_path.parent
    new_file = Path(dir_path, new_name)
    old_path.rename(new_file)
    return new_file


def remove_files(*file_paths):
    """Removes files.

    Args:
        *file_paths: file paths to remove
    """
    for f in file_paths:
        try:
            f.unlink()
        except OSError:
            pass


def remove_matching_files(directory: Path, exts: Optional[Set[str]] = None,
                          filter_func: Optional[Callable] = None):
    """Removes all files in a directory that match given conditions.

    Args:
        directory: directory where the files are located
        exts: collection of file extensions. Files with these extensions will
            be deleted.
        filter_func: additional filter function applied to the file name.
    """
    # TODO change the filter function so that it takes the Path as an argument,
    #   not just file name.
    def _filter_func(fp: Path):
        if exts is not None and filter_func is None:
            return fp.suffix in exts
        if exts is None:
            return filter_func(fp.name)
        return fp.suffix in exts and filter_func(fp.name)

    try:
        with os.scandir(directory) as sdir:
            for entry in sdir:
                path = Path(entry.path)
                if _filter_func(path):
                    remove_files(path)
    except OSError:
        # Directory not found (or directory is a file), nothing to do
        pass


def find_files_by_extension(directory: Path, *exts) -> Dict[str, List[Path]]:
    """Searches given directory and returns files that have given extensions.

    Args:
        directory: a Path object
        exts: collection of files extensions to look for

    Return:
        dictionary where keys are strings (file extensions) and values are
        lists of Path objects.
    """
    search_dict = {
        ext: [] for ext in exts
    }
    with os.scandir(directory) as scdir:
        for entry in scdir:
            path = Path(entry.path)
            suffix = path.suffix
            if suffix in search_dict and path.is_file():
                search_dict[suffix].append(path)
    return search_dict


def hist(data, col=0, weight_col=None, width=1.0):
    """Format data into slices of given width.

    Python version of Arstila's hist code. This purpose is to format data's
    column at certain widths so the graph won't include all information.

    Args:
        data: List representation of data.
        col: column that contains the values to be histogrammed
        weight_col: column that contains weights for each row of data
        width: width of histogrammed bins.

    Return:
        Returns formatted list to use in graphs.
    """
    if not data:
        return []
    data_sliced = tuple(
        (float(row[col]), float(row[weight_col])
         if weight_col is not None else 1)
        for row in data)
    data_sliced = sorted(data_sliced, key=lambda x: x[0], reverse=False)
    data_length = len(data_sliced)

    a = int(data_sliced[0][0] / width) * width
    i = 0
    hist_list = []
    while i < data_length:
        b = 0.0
        while i < data_length and data_sliced[i][0] < a:
            b += data_sliced[i][1]
            i += 1
        hist_list.append((a - (width / 2.0), b))
        a += width

    return hist_list


def copy_file_to_temp(file: Path) -> Path:
    """Copy file into temp directory.

    Args:
        file: path to the file to copy.

    Return:
        Path to the file in temp directory.
    """
    fname = Path(file).name

    # OS specific directory where temporary MCERD files will be stored.
    # In case of Linux and Mac this will be /tmp and in Windows this will
    # be the C:\Users\<username>\AppData\Local\Temp.
    tmp_file = Path(tempfile.gettempdir(), fname)
    shutil.copyfile(file, tmp_file)
    return tmp_file


def convert_mev_to_joule(energy_in_MeV: float) -> float:
    """Converts MeV (mega electron volts) to joules.
    
    Args:
        energy_in_MeV: Value to be converted (float)
    
    Returns:
        Returns energy in MeVs (float)
    """
    # joule = 6.24150934 * pow(10, 18)  # 1 J = 6.24150934 * 10^18 eV
    joule = 6.24150934e18
    return float(energy_in_MeV) * 1000000.0 / joule


def convert_amu_to_kg(mass_in_amus: float) -> float:
    """Converts amus (atomic mass units) to kilograms.
    
    Args:
        mass_in_amus: Value to be converted (float)
    
    Returns:
        Returns mass in kilograms (float)
    """
    # amu = 1.660538921 * pow(10, -27)  # 1 u = 1.660538921×10−27 kg
    amu = 1.660538921e-27
    return float(mass_in_amus) * amu


def carbon_stopping(element, isotope, energy, carbon_thickness, carbon_density):
    """Calculate stopping of a particle in a carbon foil

    Args:
        element: Name of the element (e.g. "Si")
        isotope: Mass number of the element (e.g. 28)
        energy: Energy of the incident particle in MeVs (e.g. 2.0)
        carbon_thickness: Thickness of the carbon foil in nm. (e.g. 13.0)
        carbon_density: Density of the carbon foil in g/cm3. (e.g. 2.27)

    Returns:
        Energy loss of particle in a carbon foil of some thickness in Joules
    """
    bin_dir = get_bin_dir()
    # parameters can be 0 but not None
    if element is not None and isotope is not None and energy is not None and \
            carbon_thickness is not None:
        areal_density_tfu = (carbon_density * 1.0e3 * carbon_thickness * 1.0e-9) / (12.0 * 1.66053906660e-27) / 1.0e19
        if platform.system() == 'Windows':
            get_stop = str(bin_dir / "get_stop.exe")
        else:
            get_stop = './get_stop'

        args = [get_stop, "{0}{1}".format(isotope, element), str(energy),
                '-l', 'C', '-t', "{0}tfu".format(areal_density_tfu)]
        print(args)
        p = subprocess.Popen(
            args, cwd=bin_dir, stdin=subprocess.PIPE, stdout=subprocess.PIPE,
            stderr=subprocess.PIPE)
        stdout, unused_stderr = p.communicate()
        output = stdout.decode()
        print(unused_stderr.decode())
        print(output)
        energy_loss = 0.0
        for line in output.split("\n"):
            try:
                (var, val) = line.split(' = ', 1)
                (x, unit) = val.split()[:2]
                x = float(x)
                if unit == 'keV':
                    x *= 1.6021766e-16
                if unit == 'MeV':
                    x *= 1.6021766e-13
                if var == 'delta E':
                    energy_loss = x
            except ValueError:
                continue
        return energy_loss
    else:
        print("No parameters to calculate carbon stopping energy.")
        return None


def coinc(input_file: Path, output_file: Path, skip_lines: int, tablesize: int,
          trigger: int, adc_count: int, timing: Dict[str, Tuple[int, int]],
          columns: str = "$3,$5", nevents: int = 0, timediff: bool = True,
          temporary: bool = False) -> List:
    """Calculate coincidences of file.

    Args:
        input_file: A string representing input file.
        output_file: A string representing destination file.
        skip_lines: An integer representing how many lines from the beginning
                    of the file is skipped.
        tablesize: An integer representing how large table is used to calculate
                   coincidences.
        trigger: An integer representing trigger ADC.
        adc_count: An integer representing the count of ADCs.
        timing: A dict consisting of (min, max) representing different ADC
                timings.
        columns: Columns.
        nevents: An integer representing limit of how many events will the
                 program look for. 0 means no limit.
        timediff: A boolean representing whether timediff is output or not.
        temporary: A boolean representing whether temporary file is used. This
                   is used when doing first-time-import for file set to
                   approximately get correct timing limits.

    Return:
        The output of coinc as a list
    """
    # TODO remove 'temporary' parameter, only save results if 'output_file'
    #   is provided
    # TODO replace awk with CSVParser
    input_file = Path(input_file)
    output_file = Path(output_file)

    timing_str = " ".join(
        f"--low={key},{low} --high={key},{high}"
        for key, (low, high) in timing.items()
    )

    col_split = columns.split(',')
    if not (all(col_split) and timing_str):
        return []

    if timediff or temporary:
        timediff_str = "--timediff"
    else:
        timediff_str = ""

    if platform.system() != "Windows":
        executable = "./coinc"
        posix = True
        awk_cmd = "awk", f"'{{print {columns}}}'"
    else:
        executable = get_bin_dir() / "coinc.exe"
        posix = False
        awk_cmd = str(get_bin_dir() / "awk.exe"), f"{{print {columns}}}"

    command = shlex.split(
        f"{executable} --silent "
        f"--skip={skip_lines} "
        f"--tablesize={tablesize} "
        f"--trigger={trigger} "
        f"--nadc={adc_count} "
        f"{timediff_str} "
        f"{timing_str} "
        f"--nevents={nevents} "
        f"{input_file}",
        posix=posix
    )

    try:
        with subprocess.Popen(
                command, cwd=get_bin_dir(), universal_newlines=True,
                stdout=subprocess.PIPE) as p1:
            if temporary:
                return _parse_coinc_output(p1, output_file)
            if not temporary:
                with subprocess.Popen(
                        awk_cmd, cwd=get_bin_dir(), stdin=p1.stdout,
                        stdout=subprocess.PIPE, universal_newlines=True) as p2:
                    return _parse_coinc_output(p2, output_file)
    except Exception as e:
        # TODO remove print
        print(e)
        return []


def _parse_coinc_output(process: subprocess.Popen, output_file: Path):
    lines = iter(process.stdout.readline, "")
    output = []
    with output_file.open("w") as file:
        for line in lines:
            file.write(line)
            output.append(line)
    return output


def md5_for_file(f, block_size=2 ** 20):
    """Calculates MD5 checksum for a file.
    """
    md5 = hashlib.md5()
    while True:
        data = f.read(block_size)
        if not data:
            break
        md5.update(data.encode('utf8'))
    return md5.digest()


def to_superscript(string):
    """TODO"""
    sups = {"0": "\u2070",
            "1": "\xb9",
            "2": "\xb2",
            "3": "\xb3",
            "4": "\u2074",
            "5": "\u2075",
            "6": "\u2076",
            "7": "\u2077",
            "8": "\u2078",
            "9": "\u2079"}

    return "".join(sups.get(char, char) for char in string)


def lower_case_first(s: str) -> str:
    """Returns a string where the first character is lower cased."""
    return s[0].lower() + s[1:] if s else ""


def find_nearest(x, lst):
    """
    Find given list's nearest point's x coordinate from x.

    Args:
        x: X coordinate.
        lst: List to search.

    Return:
        Nearest point's x coordinate.
    """
    # https://stackoverflow.com/questions/12141150/from-list-of-integers
    # -get-number-closest-to-a-given-value
    position = bisect.bisect_left(lst, x)
    if position == 0:
        return lst[0]
    if position == len(lst):
        return lst[len(lst) - 1]
    before = lst[position - 1]
    after = lst[position]
    if after - x < x - before:
        return after
    else:
        return before


def uniform_espe_lists(espe1, espe2, channel_width=0.025):
    """Modify given energy spectra lists to have the same amount of items.

    Return:
        Modified lists.
    """
    first = espe1
    second = espe2
    # check if first x values don't match
    # add zero values to the one missing the x values
    if second[0][0] < first[0][0]:
        x = first[0][0] - channel_width
        while round(x, 4) >= second[0][0]:
            first.insert(0, (round(x, 4), 0))
            x -= channel_width
    elif first[0][0] < second[0][0]:
        x = second[0][0] - channel_width
        while round(x, 4) >= first[0][0]:
            second.insert(0, (round(x, 4), 0))
            x -= channel_width

    # do the same for the last values
    if second[-1][0] < first[-1][0]:
        x = second[-1][0] + channel_width
        while round(x, 4) <= first[-1][0]:
            second.append((round(x, 4), 0))
            x += channel_width
    elif first[-1][0] < second[-1][0]:
        x = first[-1][0] + channel_width
        while round(x, 4) <= second[-1][0]:
            first.append((round(x, 4), 0))
            x += channel_width

    return first, second


def format_to_binary(var, length):
    """
    Format given integer into binary of a certain length.

    Args:
        var: Integer value to transform to binary.
        length: Length of the desired binary.

    Return:
        Formatted binary.
    """
    # Transform to binary
    var_bin = bin(var)
    # Add zeros to match the needed length
    try:
        b_index = var_bin.index("b")
        format_var = var_bin[b_index + 1:].zfill(length)
    except ValueError:
        format_var = var_bin.zfill(length)
    return format_var


def round_value_by_four_biggest(value):
    """
    Round given value by its biggest number. E.g. 12.4 -> 10, 368 -> 400.

    Args:
        value: Value to round.

    Return:
        Rounded value.
    """
    dec_val = Decimal(value)
    dec_string_val = str(dec_val)
    if "." not in dec_string_val:
        round_val_length = len(dec_string_val)
    else:
        round_val_length = dec_string_val.index(".")
    first = dec_val / Decimal(10 ** (round_val_length - 4))
    first_round = round(first)
    sol_flnal = first_round * (10 ** (round_val_length - 4))
    return sol_flnal


def count_lines_in_file(file_path: Path, check_file_exists=False):
    """Returns the number of lines in given file.

    Args:
        file_path: absolute path to a file
        check_file_exists: if True, function checks if the file exists before
            counting lines. Returns 0 if the file does not exist.

    Return:
        number of lines in a file
    """
    # Start counting from -1 so we can return 0 if there are no lines in the
    # file
    counter = -1

    # https://stackoverflow.com/questions/845058/how-to-get-line-count-of-a \
    # -large-file-cheaply-in-python
    try:
        with file_path.open("r") as f:
            # Set value of counter to the index of each line
            for counter, _ in enumerate(f):
                pass
    except FileNotFoundError:
        if not check_file_exists:
            raise

    # Add +1 to get the total number of lines
    return counter + 1


def combine_files(file_paths: Iterable[Path], destination: Path):
    """Combines an iterable of files into a single file.
    """
    with destination.open("w") as dest:
        for file in file_paths:
            try:
                with file.open("r") as src:
                    for line in src:
                        dest.write(line)
            except OSError:
                pass


def rename_entity(entity: Union["Measurement", "Simulation"], new_name):
    # TODO this method should be in a common base class for Measurement
    #   and Simulation objects
    try:
        new_folder = entity.DIRECTORY_PREFIX + "%02d" % \
            entity.serial_number + "-" + new_name

        # Close and remove logs
        entity.remove_and_close_log(entity.defaultlog)
        entity.remove_and_close_log(entity.errorlog)

        new_dir = rename_file(entity.directory, new_folder)
        entity.name = new_name
        entity.update_directory_references(new_dir)
    except OSError as e:
        e.args = f"Failed to rename measurement folder {new_name}",
        raise


def _get_external_dir() -> Path:
    """Returns absolute path to 'external' folder
    """
    return get_root_dir() / "external"


def get_bin_dir() -> Path:
    """Returns absolute path to Potku's bin directory.
    """
    return _get_external_dir() / "bin"


def get_data_dir() -> Path:
    """Returns absolute path to Potku's data directory.
    """
    return _get_external_dir() / "share"


# When running Potku as a bundle created by PyInstaller, the absolute path
# to root folder is stored as the value of sys._MEIPASS attribute:
# https://pyinstaller.readthedocs.io/en/stable/runtime-information.html?
#   highlight=bundle
# TODO is this only needed in macOS app?
_ROOT_DIR = Path(
    getattr(sys, "_MEIPASS", Path(__file__).parent.parent)
).resolve()


def get_root_dir() -> Path:
    """Returns the absolute path to Potku's root directory.
    """
    return _ROOT_DIR


def find_next(iterable: Iterable[Any], cond: Callable[[Any], bool]) -> Any:
    try:
        return next(i for i in iterable if cond(i))
    except StopIteration:
        raise ValueError("Value not found in iterable.")<|MERGE_RESOLUTION|>--- conflicted
+++ resolved
@@ -53,11 +53,10 @@
 from typing import Optional
 from typing import Union
 from typing import Iterable
-<<<<<<< HEAD
 from typing import Tuple
-=======
-from typing import Any
->>>>>>> a3e03447
+from typing import TypeVar
+
+T = TypeVar("T")
 
 
 # TODO this could still be organized into smaller modules
@@ -453,13 +452,13 @@
 
 
 def lower_case_first(s: str) -> str:
-    """Returns a string where the first character is lower cased."""
+    """Returns a string where the first character is lower cased.
+    """
     return s[0].lower() + s[1:] if s else ""
 
 
 def find_nearest(x, lst):
-    """
-    Find given list's nearest point's x coordinate from x.
+    """Find given list's nearest point's x coordinate from x.
 
     Args:
         x: X coordinate.
@@ -520,8 +519,7 @@
 
 
 def format_to_binary(var, length):
-    """
-    Format given integer into binary of a certain length.
+    """Format given integer into binary of a certain length.
 
     Args:
         var: Integer value to transform to binary.
@@ -659,7 +657,9 @@
     return _ROOT_DIR
 
 
-def find_next(iterable: Iterable[Any], cond: Callable[[Any], bool]) -> Any:
+def find_next(iterable: Iterable[T], cond: Callable[[T], bool]) -> T:
+    """Returns the next item in the iterable that matches given condition.
+    """
     try:
         return next(i for i in iterable if cond(i))
     except StopIteration:
