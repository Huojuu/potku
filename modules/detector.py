--- conflicted
+++ resolved
@@ -2,7 +2,7 @@
 # TODO: Add licence information
 """
 Created on 23.3.2018
-Updated on 5.4.2018
+Updated on 9.4.2018
 """
 from enum import Enum
 
@@ -22,13 +22,12 @@
     ToF = 0
 
 
-
 class Detector:
 
-<<<<<<< HEAD
-    __slots__ = "request", "name", "description", "date", "detector_type", "calibration", "foils"
+    # request maybe only temporary parameter
+    __slots__ = "request", "description", "path", "name", "date", "angle", "detector_type", "foils", "calibration", "efficiencies", "efficiencies_path"
 
-    def __init__(self, request, name="", description="", date=datetime.date.today(), detector_type=DetectorType.ToF,
+    def __init__(self, request, path, name="", description="", date=datetime.date.today(), detector_type=DetectorType.ToF,
                  calibration=CalibrationParameters(), foils=[]):
         """Initialize a detector.
 
@@ -43,22 +42,7 @@
 
         """
         self.request = request
-=======
-    # request maybe only temporary parameter
-    __slots__ = "path", "name", "angle", "foils", "efficiencies", "efficiencies_path"
-
-    def __init__(self, path, name, angle, foils):
-        """Initialize a detector.
-
-        Args:
-            path: Request in which the detector belongs to.
-            name: Name of the detector.
-            angle: Detector angle.
-            foils: Detector foils.
-
-        """
         self.path = path  # With this we get the path of the folder where the .json file needs to go.
->>>>>>> 5a3f6499
         self.name = name
         self.description = description
         self.date = date
