# coding=utf-8
"""
Potku is a graphical user interface for analyzation and
visualization of measurement data collected from a ToF-ERD
telescope. For physics calculations Potku uses external
analyzation components.
Copyright (C) 2018 Severi Jääskeläinen, Samuel Kaiponen, Heta Rekilä and
Sinikka Siironen

This program is free software; you can redistribute it and/or
modify it under the terms of the GNU General Public License
as published by the Free Software Foundation; either version 2
of the License, or (at your option) any later version.

This program is distributed in the hope that it will be useful,
but WITHOUT ANY WARRANTY; without even the implied warranty of
MERCHANTABILITY or FITNESS FOR A PARTICULAR PURPOSE.  See the
GNU General Public License for more details.

You should have received a copy of the GNU General Public License
along with this program (file named 'LICENCE').
"""
__author__ = "Severi Jääskeläinen \n Samuel Kaiponen \n Heta Rekilä \n " \
             "Sinikka Siironen"
__version__ = "2.0"

import os
import json
import datetime
import shutil
import time

from modules.foil import CircularFoil, RectangularFoil
from modules.layer import Layer
from modules.calibration_parameters import CalibrationParameters
from modules.element import Element


class Detector:
    """
    Detector class that handles all the information about a detector.
    It also can convert itself to and from file.
    """
    __slots__ = "name", "description", "date", "type", "calibration", "foils",\
                "tof_foils", "virtual_size", "tof_slope", "tof_offset",\
                "angle_slope", "angle_offset", "path", "modification_time",\
                "efficiencies", "efficiency_directory", "timeres", \
                "detector_theta"

<<<<<<< HEAD
    def __init__(self, path, name="Default",
                 description="This a default detector setting file.",
                 modification_time=time.time(), type="ToF",
=======
    def __init__(self, path, name="Default", description="This a default "
                                                         "detector.",
                 modification_time=time.time(), type="TOF",
>>>>>>> 29a1b566
                 calibration=CalibrationParameters(), foils=[CircularFoil(
                "Default", 7.0, 256.0, [Layer("First", [Element("C", 12.011,
                                                                1)], 0.1,
                                              2.25)]), CircularFoil(
                "Default", 9.0, 319.0, [Layer("Second", [Element("C", 12.011,
                                                                 1)], 13.3,
                                              2.25)]), CircularFoil(
                "Default", 18.0, 942.0, [Layer("Third", [Element("C", 12.011,
                                                                 1)], 44.4,
                                               2.25)]), RectangularFoil(
                "Default", 14.0, 14.0, 957.0, [Layer("Fourth", [Element(
                    "N", 14.00, 0.57), Element("Si", 28.09, 0.43)], 1.0,
                                                     3.44)])], tof_foils=[
                1, 2], virtual_size=(2.0, 5.0), tof_slope=1e-11,
                 tof_offset=1e-9, angle_slope=0, angle_offset=0,
                 timeres=250.0, detector_theta=40):
        """Initialize a detector.

        Args:
            name: Detector name.
            description: Detector description.
            modification_time: Modification time of detector file in Unix time.
            type: Type of detector.
            calibration: Calibration parameters for detector.
            foils: Detector foils.
            tof_foils: List of indexes of ToF foils in foils list.
            timeres: Time resolution.

        """
        # With this we get the path of the folder where the
        # .json file needs to go.
        self.path = path

        self.name = name
        self.description = description
        self.modification_time = modification_time
        self.type = type
        self.calibration = calibration
        self.timeres = timeres
        self.virtual_size = virtual_size
        self.tof_slope = tof_slope
        self.tof_offset = tof_offset
        self.angle_slope = angle_slope
        self.angle_offset = angle_offset
        self.detector_theta = detector_theta
        self.foils = foils
        self.tof_foils = tof_foils

        self.efficiencies = []
        self.efficiency_directory = None

        self.to_file(os.path.join(self.path))

    def create_folder_structure(self, directory):
        """

        Args:
            directory: Path to where all the detector information goes.
        """
        self.path = directory

        if not os.path.exists(self.path):
            os.makedirs(self.path)

        self.efficiency_directory = os.path.join(self.path, "Efficiency_files")
        if not os.path.exists(self.efficiency_directory):
            os.makedirs(self.efficiency_directory)

    def get_efficiency_files(self):
        """ Get efficiency files that are in detector's efficiency
        file folder and return them as a list.

        Return:
            Returns a string list of efficiency files.
        """
        files = []
        for f in os.listdir(self.efficiency_directory):
            if f.strip().endswith(".eff"):
                files.append(f)
        return files

    def add_efficiency_file(self, file_path):
        """Copies efficiency file to detector's efficiency folder.

        Args:
            file_path: Path of the efficiency file.
        """
        shutil.copy(file_path, self.efficiency_directory)

    def remove_efficiency_file(self, file_name):
        """Removes efficiency file from detector's efficiency file folder.

        Args:
            file_name: Name of the efficiency file.
        """
        try:
            os.remove(os.path.join(self.efficiency_directory, file_name))
        except OSError as e:
            # File was not found in efficiency file folder.
            pass

    @classmethod
    def from_file(cls, file_path):
        """Initialize Detector from a JSON file.

        Args:
            file_path: A file path to JSON file containing the
            detector parameters.
        """
        obj = json.load(open(file_path))

        # Below we do conversion from dictionary to Detector object
        name = obj["name"]
        description = obj["description"]
        modification_time = obj["modification_time_unix"]
        detector_type = obj["detector_type"]
        calibration = None  # TODO
        timeres = obj["timeres"]
        virtual_size = obj["virtual_size"]
        tof_slope = obj["tof_slope"]
        tof_offset = obj["tof_offset"]
        angle_slope = obj["angle_slope"]
        angle_offset = obj["angle_offset"]
        detector_theta = obj["detector_theta"]
        tof_foils = obj["tof_foils"]
        foils = []

        for foil in obj["foils"]:

            distance = foil["distance"]
            layers = []

            for layer in foil["layers"]:
                layers.append(Layer(layer["name"],
                                    layer["elements"],
                                    float(layer["thickness"]),
                                    float(layer["density"])))

            if foil["type"] == "circular":
                foils.append(
                    CircularFoil(foil["name"], foil["diameter"], distance,
                                 layers, foil["transmission"]))
            else:
                foils.append(
                    RectangularFoil(foil["name"], (foil["size"])[0],
                                    (foil["size"])[1],
                                    distance, layers, foil["transmission"]))

        return cls(file_path, name, description, modification_time,
                   detector_type, calibration, foils, tof_foils,
                   virtual_size, tof_slope,
                   tof_offset, angle_slope, angle_offset,
                   timeres, detector_theta)

    def to_file(self, file_path):
        """Save detector settings to a file.

        Args:
            file_path: File in which the detector settings will be saved."""

        obj = {
            "name": self.name,
            "description": self.description,
            "modification_time": str(datetime.datetime.fromtimestamp(
                time.time())),
            "modification_time_unix": time.time(),
            "detector_type": self.type,
            "foils": [],
            "tof_foils": self.tof_foils,
            "timeres": self.timeres,
            "virtual_size": self.virtual_size,
            "tof_slope": self.tof_slope,
            "tof_offset": self.tof_offset,
            "angle_slope": self.angle_slope,
            "angle_offset": self.angle_offset,
            "detector_theta": self.detector_theta
        }

        for foil in self.foils:
            foil_obj = {
                "name": foil.name,
                "distance": foil.distance,
                "layers": [],
                "transmission": foil.transmission,
            }
            if isinstance(foil, CircularFoil):
                foil_obj["type"] = "circular"
                foil_obj["diameter"] = foil.diameter
            else:
                foil_obj["type"] = "rectangular"
                foil_obj["size"] = foil.size

            for layer in foil.layers:
                layer_obj = {
                    "name": layer.name,
                    "elements": [element.__str__() for element in
                                 layer.elements],
                    "thickness": layer.thickness,
                    "density": layer.density
                }
                foil_obj["layers"].append(layer_obj)

            obj["foils"].append(foil_obj)

        with open(file_path, "w") as file:
            json.dump(obj, file, indent=4)

# class ToFDetector(Detector):
#
#     def __init__(self, path, name, angle, foils):
#         """Initialize a Time-of-Flight detector.
#
#         Args:
#             angle: Detector angle
#
#         """
#         Detector.__init__(self, path, name, angle, foils)


# TODO: Add other detector types (GAS, SSD).<|MERGE_RESOLUTION|>--- conflicted
+++ resolved
@@ -47,15 +47,10 @@
                 "efficiencies", "efficiency_directory", "timeres", \
                 "detector_theta"
 
-<<<<<<< HEAD
-    def __init__(self, path, name="Default",
-                 description="This a default detector setting file.",
-                 modification_time=time.time(), type="ToF",
-=======
     def __init__(self, path, name="Default", description="This a default "
-                                                         "detector.",
+                                                         "detector setting "
+                                                         "file.",
                  modification_time=time.time(), type="TOF",
->>>>>>> 29a1b566
                  calibration=CalibrationParameters(), foils=[CircularFoil(
                 "Default", 7.0, 256.0, [Layer("First", [Element("C", 12.011,
                                                                 1)], 0.1,
