# coding=utf-8
"""
Created on 11.4.2013
Updated on 11.5.2018

Potku is a graphical user interface for analyzation and 
visualization of measurement data collected from a ToF-ERD 
telescope. For physics calculations Potku uses external 
analyzation components.  
Copyright (C) Jarkko Aalto, Timo Konu, Samuli Kärkkäinen, Samuli Rahkonen and 
Miika Raunio

This program is free software; you can redistribute it and/or
modify it under the terms of the GNU General Public License
as published by the Free Software Foundation; either version 2
of the License, or (at your option) any later version.

This program is distributed in the hope that it will be useful,
but WITHOUT ANY WARRANTY; without even the implied warranty of
MERCHANTABILITY or FITNESS FOR A PARTICULAR PURPOSE.  See the
GNU General Public License for more details.

You should have received a copy of the GNU General Public License
along with this program (file named 'LICENCE').
"""
from modules.beam import Beam
from modules.element import Element
from modules.element_simulation import ElementSimulation
from modules.run import Run
from widgets.matplotlib.simulation.recoil_atom_distribution import RecoilElement

__author__ = "Jarkko Aalto \n Timo Konu \n Samuli Kärkkäinen " \
             "\n Samuli Rahkonen \n Miika Raunio \n Severi Jääskeläinen " \
             "\n Samuel Kaiponen \n Heta Rekilä \n Sinikka Siironen"
__version__ = "2.0"

import configparser
import logging
from datetime import datetime
import os
from modules.sample import Samples
from modules.measurement import Measurement
from modules.simulation import Simulation
from modules.settings import Settings
from modules.detector import Detector
from modules.target import Target

import re


class Request:
    """Request class to handle all measurements.
    """

    def __init__(self, directory, name, statusbar, global_settings,
                 tabs):
        """ Initializes Request class.
        
        Args:
            directory: A String representing request directory.
            name: Name of the request.
            statusbar: A QtGui.QMainWindow's QStatusBar.
            global_settings: A GlobalSettings class object (of the program).
            tabs: A dictionary of MeasurementTabWidgets and SimulationTabWidgets
                  of the request.
        """
        # TODO: Get rid of statusbar.
        self.directory = directory
        self.request_name = name
        unused_directory, tmp_dirname = os.path.split(self.directory)
        self.settings = Settings(self.directory)
        self.global_settings = global_settings
        self.statusbar = statusbar
        self.samples = Samples(self)

        self.default_run = Run()
        # self.default_target = Target()

        self.__tabs = tabs
        self.__master_measurement = None
        self.__non_slaves = []  # List of measurements that aren't slaves,
        # easier.
        # This is used to number all the samples
        # e.g. Sample-01, Sample-02.optional_name,...
        self._running_int = 1  # TODO: Maybe be saved into .request file?

        # Check folder exists and make request file there.
        if not os.path.exists(directory):
            os.makedirs(directory)

        # If Default folder doesn't exist, create it.
        self.default_folder = os.path.join(self.directory, "Default")
        if not os.path.exists(self.default_folder):
            # Create Default folder under request folder
            os.makedirs(self.default_folder)

        # Try reading default objects from Default folder.
        self.default_detector_folder = os.path.join(self.default_folder,
                                                    "Detector")
        default_measurement_file_path = os.path.join(self.default_folder,
                                                     "Default.measurement")
        try:
            self.default_detector = Detector.from_file(
                os.path.join(self.directory,
                             self.default_detector_folder,
                             "Default.detector"),
                default_measurement_file_path, self)
        except FileNotFoundError:
            # Create Detector folder under Default folder
            if not os.path.exists(self.default_detector_folder):
                os.makedirs(self.default_detector_folder)
            # Create default detector for request
            self.default_detector = Detector(
                os.path.join(self.default_detector_folder,
                             "Default.detector"),
                default_measurement_file_path)
            self.default_detector.create_folder_structure(
                self.default_detector_folder)

        try:
            self.default_target = Target.from_file(os.path.join(
                self.default_folder, "Default.target"),
                default_measurement_file_path, self)
        except FileNotFoundError:
            self.default_target = Target(name="Default")
            self.default_target.to_file(os.path.join(self.default_folder,
                                                     "Default.target"),
                                        default_measurement_file_path)

        try:
            self.default_measurement = Measurement.from_file(
                os.path.join(self.default_folder, "Default.measurement"),
                os.path.join(self.default_folder, "Default.profile"),
                self)
        except FileNotFoundError:
            # Create default measurement for request
            self.default_measurement = Measurement(self, "Default",
                                                   run=self.default_run,
                                                   detector=self.default_detector,
                                                   measurement_setting_file_name=
                                                   "Default")
            self.default_measurement.measurement_to_file(os.path.join(
                self.default_folder,
<<<<<<< HEAD
                self.default_measurement.measurement_setting_file_name
                + ".measurement"))
            self.default_measurement.profile_to_file(os.path.join(
                self.default_folder,
                self.default_measurement.profile_name + ".profile"))
=======
                self.default_measurement.measurement_setting_file_name +
                ".measurement"),
                os.path.join(self.default_folder,
                             self.default_measurement.profile_name +
                             ".profile"))
            self.default_measurement.run.to_file(os.path.join(
                self.default_folder,
                self.default_measurement.measurement_setting_file_name +
                ".measurement"))
>>>>>>> b34dd596

        try:
            self.default_simulation = Simulation.from_file(self,
                                                           os.path.join(
                                                               self.default_folder,
                                                               "Default.simulation"))
        except FileNotFoundError:
            # Create default simulation for request
            self.default_simulation = Simulation(os.path.join(
                self.default_folder, "Default.simulation"), self)

        try:
            self.default_element_simulation = \
                ElementSimulation.from_file(self,
                                            os.path.join(
                                                self.default_folder,
                                                "Default.mcsimu"),
                                            os.path.join(
                                                self.default_folder,
                                                "Default.rec"),
                                            os.path.join(
                                                self.default_folder,
                                                "Default.profile"))
        except FileNotFoundError:
            self.default_element_simulation = ElementSimulation(
                self.default_folder,
                self,
                RecoilElement(
                    Element.from_string(
                        "4He 3.0"),
                    [], None),
                name="Default")
            self.default_simulation.element_simulations.append(
                self.default_element_simulation)

        self.__set_request_logger()

        # Request file containing necessary information of the request.
        # If it exists, we assume old request is loaded.
        self.__request_information = configparser.ConfigParser()

        # tmp_dirname has extra .potku in it, need to remove it for the
        # .request file name
        stripped_tmp_dirname = tmp_dirname.replace(".potku", "")
        self.request_file = os.path.join(directory, "{0}.request".format(
            stripped_tmp_dirname))

        # Defaults
        self.__request_information.add_section("meta")
        self.__request_information.add_section("open_measurements")
        self.__request_information["meta"]["request_name"] = self.request_name
        self.__request_information["meta"]["created"] = str(datetime.now())
        self.__request_information["meta"]["master"] = ""
        self.__request_information["meta"]["nonslave"] = ""
        if not os.path.exists(self.request_file):
            self.save()
        else:
            self.load()

    def exclude_slave(self, measurement):
        """ Exclude measurement from slave category under master.
        
        Args:
            measurement: A measurement class object.
        """
        name = measurement.name
        # Check if measurement is already excluded.
        if name in self.__non_slaves:
            return
        self.__non_slaves.append(name)
        self.__request_information["meta"]["nonslave"] = "|".join(
            self.__non_slaves)
        self.save()

    def include_slave(self, measurement):
        """ Include measurement to slave category under master.
        
        Args:
            measurement: A measurement class object.
        """
        name = measurement.name
        # Check if measurement is in the list.
        if name not in self.__non_slaves:
            return
        self.__non_slaves.remove(name)
        self.__request_information["meta"]["nonslave"] = "|".join(
            self.__non_slaves)
        self.save()

    def get_name(self):
        """ Get the request's name.
        
        Return:
            Returns the request's name.
        """
        return self.__request_information["meta"]["request_name"]

    def get_master(self):
        """ Get master measurement of the request.
        """
        return self.__master_measurement

    def get_samples_files(self):
        """
        Searches the directory for folders beginning with "Sample".

        Return:
            Returns all the paths for these samples.
        """
        samples = []
        for item in os.listdir(self.directory):
            if os.path.isdir(os.path.join(self.directory, item)) and \
                    item.startswith("Sample_"):
                samples.append(os.path.join(self.directory, item))
                # It is presumed that the sample numbers are of format
                # '01', '02',...,'10', '11',...
                match_object = re.search("\d", item)
                if match_object:
                    number_str = item[match_object.start()]
                    if number_str == "0":
                        self._running_int = int(item[match_object.start() + 1])
                    else:
                        self._running_int = int(item[match_object.start():
                                                     match_object.start() + 2])
        return samples

    def get_running_int(self):
        """
        Get the running int needed for numbering the samples.
        """
        return self._running_int

    def increase_running_int_by_1(self):
        """
        Increase running int by one.
        """
        self._running_int = self._running_int + 1

    def get_measurement_tabs(self, exclude_id=-1):
        """ Get measurement tabs of a request.
        """
        list_m = []
        keys = list(filter((exclude_id).__ne__, self.__measurement_tabs.keys()))
        for key in keys:
            list_m.append(self.__measurement_tabs[key])
        return list_m

    def get_nonslaves(self):
        """ Get measurement names that will be excluded from slave category.
        """
        return self.__non_slaves

    def has_master(self):
        """ Does request have master measurement? Check from config file as
        it is not loaded yet.
        
        This is used when loading request. As request has no measurement in it
        when inited so check is made in potku.py after loading all measurements
        via this method. The corresponding master title in treewidget is then
        set.
        """
        return self.__request_information["meta"]["master"]

    def load(self):
        """ Load request.
        """
        self.__request_information.read(self.request_file)
        self.__non_slaves = self.__request_information["meta"]["nonslave"] \
            .split("|")

    def save(self):
        """ Save request.
        """
        # TODO: Saving properly.
        with open(self.request_file, "wt+") as configfile:
            self.__request_information.write(configfile)

    def save_cuts(self, measurement):
        """ Save cuts for all measurements except for master.
        
        Args:
            measurement: A measurement class object that issued save cuts.
        """
        name = measurement.name
        if name == self.has_master():
            nonslaves = self.get_nonslaves()
            tabs = self.get_measurement_tabs(measurement.tab_id)
            for tab in tabs:
                tab_name = tab.measurement.name
                if tab.data_loaded and not tab_name in nonslaves and \
                        tab_name != name:
                    # No need to save same measurement twice.
                    tab.measurement.save_cuts()

    def save_selection(self, measurement):
        """ Save selection for all measurements except for master.
        
        Args:
            measurement: A measurement class object that issued save cuts.
        """
        directory = measurement.directory_data
        name = measurement.name
        selection_file = "{0}.selections".format(os.path.join(directory, name))
        if name == self.has_master():
            nonslaves = self.get_nonslaves()
            tabs = self.get_measurement_tabs(measurement.tab_id)
            for tab in tabs:
                tab_name = tab.measurement.name
                if tab.data_loaded and tab_name not in nonslaves and \
                        tab_name != name:
                    tab.measurement.selector.load(selection_file)
                    tab.histogram.matplotlib.on_draw()

    def set_master(self, measurement=None):
        """ Set master measurement for the request.
        
        Args:
            measurement: A measurement class object.
        """
        self.__master_measurement = measurement
        if not measurement:
            self.__request_information["meta"]["master"] = ""
        else:
            name = measurement.name
            self.__request_information["meta"]["master"] = name
        self.save()

    def __set_request_logger(self):
        """ Sets the logger which is used to log everything that doesn't happen
        in measurements.
        """
        logger = logging.getLogger("request")
        logger.setLevel(logging.DEBUG)

        formatter = logging.Formatter("%(asctime)s - %(levelname)s - "
                                      "%(message)s",
                                      datefmt="%Y-%m-%d %H:%M:%S")
        requestlog = logging.FileHandler(os.path.join(self.directory,
                                                      "request.log"))
        requestlog.setLevel(logging.INFO)
        requestlog.setFormatter(formatter)

        logger.addHandler(requestlog)<|MERGE_RESOLUTION|>--- conflicted
+++ resolved
@@ -141,23 +141,15 @@
                                                    "Default")
             self.default_measurement.measurement_to_file(os.path.join(
                 self.default_folder,
-<<<<<<< HEAD
                 self.default_measurement.measurement_setting_file_name
                 + ".measurement"))
             self.default_measurement.profile_to_file(os.path.join(
                 self.default_folder,
                 self.default_measurement.profile_name + ".profile"))
-=======
-                self.default_measurement.measurement_setting_file_name +
-                ".measurement"),
-                os.path.join(self.default_folder,
-                             self.default_measurement.profile_name +
-                             ".profile"))
             self.default_measurement.run.to_file(os.path.join(
                 self.default_folder,
                 self.default_measurement.measurement_setting_file_name +
                 ".measurement"))
->>>>>>> b34dd596
 
         try:
             self.default_simulation = Simulation.from_file(self,
